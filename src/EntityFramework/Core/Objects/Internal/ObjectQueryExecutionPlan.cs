// Copyright (c) Microsoft Open Technologies, Inc. All rights reserved. See License.txt in the project root for license information.

namespace System.Data.Entity.Core.Objects.Internal
{
    using System.Collections.Generic;
    using System.Data.Common;
    using System.Data.Entity.Core.Common;
    using System.Data.Entity.Core.Common.Internal.Materialization;
    using System.Data.Entity.Core.EntityClient;
    using System.Data.Entity.Core.EntityClient.Internal;
    using System.Data.Entity.Core.Metadata.Edm;
    using System.Data.Entity.Core.Objects.ELinq;
    using System.Diagnostics;
    using System.Diagnostics.CodeAnalysis;
<<<<<<< HEAD
    using System.Diagnostics.Contracts;
    using System.Text;
#if !NET40
=======
>>>>>>> 45932bcd
    using System.Threading;
    using System.Threading.Tasks;
#if !NET40

#endif

    /// <summary>
    ///     Represents the 'compiled' form of all elements (query + result assembly) required to execute a specific <see
    ///      cref="ObjectQuery" />
    /// </summary>
    internal class ObjectQueryExecutionPlan
    {
        internal readonly DbCommandDefinition CommandDefinition;
        internal readonly ShaperFactory ResultShaperFactory;
        internal readonly TypeUsage ResultType;
        internal readonly MergeOption MergeOption;
        internal readonly IEnumerable<Tuple<ObjectParameter, QueryParameterExpression>> CompiledQueryParameters;

        /// <summary>
        ///     If the query yields entities from a single entity set, the value is stored here.
        /// </summary>
        private readonly EntitySet _singleEntitySet;

        /// <summary>
        ///     For testing purposes only. For anything else call <see cref="ObjectQueryExecutionPlanFactory.Prepare" />.
        /// </summary>
        public ObjectQueryExecutionPlan(
            DbCommandDefinition commandDefinition, ShaperFactory resultShaperFactory, TypeUsage resultType, MergeOption mergeOption,
            EntitySet singleEntitySet, IEnumerable<Tuple<ObjectParameter, QueryParameterExpression>> compiledQueryParameters)
        {
            CommandDefinition = commandDefinition;
            ResultShaperFactory = resultShaperFactory;
            ResultType = resultType;
            MergeOption = mergeOption;
            _singleEntitySet = singleEntitySet;
            CompiledQueryParameters = compiledQueryParameters;
        }

        internal string ToTraceString(ObjectParameterCollection parameters = null)
        {
            var entityCommandDef = CommandDefinition as EntityCommandDefinition;

            if (entityCommandDef == null)
            {
                return String.Empty;
            }

            var traceString = entityCommandDef.ToTraceString();

            if (parameters == null || parameters.Count == 0)
            {
                return traceString;
            }

            var command = CommandDefinition.CreateCommand();
            var sb = new StringBuilder();

            sb.Append(traceString);
            sb.Append("\n\n/*\n");

            // append parameter information
            foreach (var objParam in parameters)
            {
                var index = command.Parameters.IndexOf(objParam.Name);

                if (index != -1)
                {
                    var dbParam = command.Parameters[index];
                    sb.Append(dbParam.DbType);
                }
                else
                {
                    Contract.Assert(
                        false,
                        "A parameter in the input ObjectParameterCollection does not have a match in the command definition's DbParameterCollection.");
                }

                sb.Append(" ");
                sb.Append(objParam.Name);
                sb.Append(" = ");
                sb.Append(objParam.Value);
                sb.Append("\n");
            }

            sb.Append("*/\n");

            return sb.ToString();
        }

        [SuppressMessage("Microsoft.Reliability", "CA2000:Dispose objects before losing scope")]
        internal virtual ObjectResult<TResultType> Execute<TResultType>(ObjectContext context, ObjectParameterCollection parameterValues)
        {
            DbDataReader storeReader = null;
            try
            {
                // create entity command (just do this to snarf store command)
                var commandDefinition = (EntityCommandDefinition)CommandDefinition;
                var entityCommand = new EntityCommand((EntityConnection)context.Connection, commandDefinition);

                // pass through parameters and timeout values
                if (context.CommandTimeout.HasValue)
                {
                    entityCommand.CommandTimeout = context.CommandTimeout.Value;
                }

                if (parameterValues != null)
                {
                    foreach (var parameter in parameterValues)
                    {
                        var index = entityCommand.Parameters.IndexOf(parameter.Name);

                        if (index != -1)
                        {
                            entityCommand.Parameters[index].Value = parameter.Value ?? DBNull.Value;
                        }
                    }
                }

                // acquire store reader
                storeReader = commandDefinition.ExecuteStoreCommands(entityCommand, CommandBehavior.Default);

                var shaperFactory = (ShaperFactory<TResultType>)ResultShaperFactory;
                var shaper = shaperFactory.Create(storeReader, context, context.MetadataWorkspace, MergeOption, true);

                // create materializer delegate
                TypeUsage resultItemEdmType;

                if (ResultType.EdmType.BuiltInTypeKind
                    == BuiltInTypeKind.CollectionType)
                {
                    resultItemEdmType = ((CollectionType)ResultType.EdmType).TypeUsage;
                }
                else
                {
                    resultItemEdmType = ResultType;
                }

                return new ObjectResult<TResultType>(shaper, _singleEntitySet, resultItemEdmType);
            }
            catch (Exception)
            {
                if (null != storeReader)
                {
                    // Note: The caller is responsible for disposing reader if creating
                    // the enumerator fails.
                    storeReader.Dispose();
                }
                throw;
            }
        }

#if !NET40

        internal virtual async Task<ObjectResult<TResultType>> ExecuteAsync<TResultType>(
            ObjectContext context, ObjectParameterCollection parameterValues,
            CancellationToken cancellationToken)
        {
            DbDataReader storeReader = null;
            try
            {
                // create entity command (just do this to snarf store command)
                var commandDefinition = (EntityCommandDefinition)CommandDefinition;
                var entityCommand = new EntityCommand((EntityConnection)context.Connection, commandDefinition);

                // pass through parameters and timeout values
                if (context.CommandTimeout.HasValue)
                {
                    entityCommand.CommandTimeout = context.CommandTimeout.Value;
                }

                if (parameterValues != null)
                {
                    foreach (var parameter in parameterValues)
                    {
                        var index = entityCommand.Parameters.IndexOf(parameter.Name);

                        if (index != -1)
                        {
                            entityCommand.Parameters[index].Value = parameter.Value ?? DBNull.Value;
                        }
                    }
                }

                // acquire store reader
                storeReader = await
                              commandDefinition.ExecuteStoreCommandsAsync(entityCommand, CommandBehavior.Default, cancellationToken).
                                  ConfigureAwait(continueOnCapturedContext: false);

                var shaperFactory = (ShaperFactory<TResultType>)ResultShaperFactory;
                var shaper = shaperFactory.Create(storeReader, context, context.MetadataWorkspace, MergeOption, true);

                // create materializer delegate
                TypeUsage resultItemEdmType;

                if (ResultType.EdmType.BuiltInTypeKind
                    == BuiltInTypeKind.CollectionType)
                {
                    resultItemEdmType = ((CollectionType)ResultType.EdmType).TypeUsage;
                }
                else
                {
                    resultItemEdmType = ResultType;
                }

                return new ObjectResult<TResultType>(shaper, _singleEntitySet, resultItemEdmType);
            }
            catch (Exception)
            {
                if (null != storeReader)
                {
                    // Note: The caller is responsible for disposing reader if creating
                    // the enumerator fails.
                    storeReader.Dispose();
                }
                throw;
            }
        }

#endif
    }
}
<|MERGE_RESOLUTION|>--- conflicted
+++ resolved
@@ -1,241 +1,237 @@
-// Copyright (c) Microsoft Open Technologies, Inc. All rights reserved. See License.txt in the project root for license information.
-
-namespace System.Data.Entity.Core.Objects.Internal
-{
-    using System.Collections.Generic;
-    using System.Data.Common;
-    using System.Data.Entity.Core.Common;
-    using System.Data.Entity.Core.Common.Internal.Materialization;
-    using System.Data.Entity.Core.EntityClient;
-    using System.Data.Entity.Core.EntityClient.Internal;
-    using System.Data.Entity.Core.Metadata.Edm;
-    using System.Data.Entity.Core.Objects.ELinq;
-    using System.Diagnostics;
-    using System.Diagnostics.CodeAnalysis;
-<<<<<<< HEAD
-    using System.Diagnostics.Contracts;
-    using System.Text;
-#if !NET40
-=======
->>>>>>> 45932bcd
-    using System.Threading;
-    using System.Threading.Tasks;
-#if !NET40
-
-#endif
-
-    /// <summary>
-    ///     Represents the 'compiled' form of all elements (query + result assembly) required to execute a specific <see
-    ///      cref="ObjectQuery" />
-    /// </summary>
-    internal class ObjectQueryExecutionPlan
-    {
-        internal readonly DbCommandDefinition CommandDefinition;
-        internal readonly ShaperFactory ResultShaperFactory;
-        internal readonly TypeUsage ResultType;
-        internal readonly MergeOption MergeOption;
-        internal readonly IEnumerable<Tuple<ObjectParameter, QueryParameterExpression>> CompiledQueryParameters;
-
-        /// <summary>
-        ///     If the query yields entities from a single entity set, the value is stored here.
-        /// </summary>
-        private readonly EntitySet _singleEntitySet;
-
-        /// <summary>
-        ///     For testing purposes only. For anything else call <see cref="ObjectQueryExecutionPlanFactory.Prepare" />.
-        /// </summary>
-        public ObjectQueryExecutionPlan(
-            DbCommandDefinition commandDefinition, ShaperFactory resultShaperFactory, TypeUsage resultType, MergeOption mergeOption,
-            EntitySet singleEntitySet, IEnumerable<Tuple<ObjectParameter, QueryParameterExpression>> compiledQueryParameters)
-        {
-            CommandDefinition = commandDefinition;
-            ResultShaperFactory = resultShaperFactory;
-            ResultType = resultType;
-            MergeOption = mergeOption;
-            _singleEntitySet = singleEntitySet;
-            CompiledQueryParameters = compiledQueryParameters;
-        }
-
-        internal string ToTraceString(ObjectParameterCollection parameters = null)
-        {
-            var entityCommandDef = CommandDefinition as EntityCommandDefinition;
-
-            if (entityCommandDef == null)
-            {
-                return String.Empty;
-            }
-
-            var traceString = entityCommandDef.ToTraceString();
-
-            if (parameters == null || parameters.Count == 0)
-            {
-                return traceString;
-            }
-
-            var command = CommandDefinition.CreateCommand();
-            var sb = new StringBuilder();
-
-            sb.Append(traceString);
-            sb.Append("\n\n/*\n");
-
-            // append parameter information
-            foreach (var objParam in parameters)
-            {
-                var index = command.Parameters.IndexOf(objParam.Name);
-
-                if (index != -1)
-                {
-                    var dbParam = command.Parameters[index];
-                    sb.Append(dbParam.DbType);
-                }
-                else
-                {
-                    Contract.Assert(
-                        false,
-                        "A parameter in the input ObjectParameterCollection does not have a match in the command definition's DbParameterCollection.");
-                }
-
-                sb.Append(" ");
-                sb.Append(objParam.Name);
-                sb.Append(" = ");
-                sb.Append(objParam.Value);
-                sb.Append("\n");
-            }
-
-            sb.Append("*/\n");
-
-            return sb.ToString();
-        }
-
-        [SuppressMessage("Microsoft.Reliability", "CA2000:Dispose objects before losing scope")]
-        internal virtual ObjectResult<TResultType> Execute<TResultType>(ObjectContext context, ObjectParameterCollection parameterValues)
-        {
-            DbDataReader storeReader = null;
-            try
-            {
-                // create entity command (just do this to snarf store command)
-                var commandDefinition = (EntityCommandDefinition)CommandDefinition;
-                var entityCommand = new EntityCommand((EntityConnection)context.Connection, commandDefinition);
-
-                // pass through parameters and timeout values
-                if (context.CommandTimeout.HasValue)
-                {
-                    entityCommand.CommandTimeout = context.CommandTimeout.Value;
-                }
-
-                if (parameterValues != null)
-                {
-                    foreach (var parameter in parameterValues)
-                    {
-                        var index = entityCommand.Parameters.IndexOf(parameter.Name);
-
-                        if (index != -1)
-                        {
-                            entityCommand.Parameters[index].Value = parameter.Value ?? DBNull.Value;
-                        }
-                    }
-                }
-
-                // acquire store reader
-                storeReader = commandDefinition.ExecuteStoreCommands(entityCommand, CommandBehavior.Default);
-
-                var shaperFactory = (ShaperFactory<TResultType>)ResultShaperFactory;
-                var shaper = shaperFactory.Create(storeReader, context, context.MetadataWorkspace, MergeOption, true);
-
-                // create materializer delegate
-                TypeUsage resultItemEdmType;
-
-                if (ResultType.EdmType.BuiltInTypeKind
-                    == BuiltInTypeKind.CollectionType)
-                {
-                    resultItemEdmType = ((CollectionType)ResultType.EdmType).TypeUsage;
-                }
-                else
-                {
-                    resultItemEdmType = ResultType;
-                }
-
-                return new ObjectResult<TResultType>(shaper, _singleEntitySet, resultItemEdmType);
-            }
-            catch (Exception)
-            {
-                if (null != storeReader)
-                {
-                    // Note: The caller is responsible for disposing reader if creating
-                    // the enumerator fails.
-                    storeReader.Dispose();
-                }
-                throw;
-            }
-        }
-
-#if !NET40
-
-        internal virtual async Task<ObjectResult<TResultType>> ExecuteAsync<TResultType>(
-            ObjectContext context, ObjectParameterCollection parameterValues,
-            CancellationToken cancellationToken)
-        {
-            DbDataReader storeReader = null;
-            try
-            {
-                // create entity command (just do this to snarf store command)
-                var commandDefinition = (EntityCommandDefinition)CommandDefinition;
-                var entityCommand = new EntityCommand((EntityConnection)context.Connection, commandDefinition);
-
-                // pass through parameters and timeout values
-                if (context.CommandTimeout.HasValue)
-                {
-                    entityCommand.CommandTimeout = context.CommandTimeout.Value;
-                }
-
-                if (parameterValues != null)
-                {
-                    foreach (var parameter in parameterValues)
-                    {
-                        var index = entityCommand.Parameters.IndexOf(parameter.Name);
-
-                        if (index != -1)
-                        {
-                            entityCommand.Parameters[index].Value = parameter.Value ?? DBNull.Value;
-                        }
-                    }
-                }
-
-                // acquire store reader
-                storeReader = await
-                              commandDefinition.ExecuteStoreCommandsAsync(entityCommand, CommandBehavior.Default, cancellationToken).
-                                  ConfigureAwait(continueOnCapturedContext: false);
-
-                var shaperFactory = (ShaperFactory<TResultType>)ResultShaperFactory;
-                var shaper = shaperFactory.Create(storeReader, context, context.MetadataWorkspace, MergeOption, true);
-
-                // create materializer delegate
-                TypeUsage resultItemEdmType;
-
-                if (ResultType.EdmType.BuiltInTypeKind
-                    == BuiltInTypeKind.CollectionType)
-                {
-                    resultItemEdmType = ((CollectionType)ResultType.EdmType).TypeUsage;
-                }
-                else
-                {
-                    resultItemEdmType = ResultType;
-                }
-
-                return new ObjectResult<TResultType>(shaper, _singleEntitySet, resultItemEdmType);
-            }
-            catch (Exception)
-            {
-                if (null != storeReader)
-                {
-                    // Note: The caller is responsible for disposing reader if creating
-                    // the enumerator fails.
-                    storeReader.Dispose();
-                }
-                throw;
-            }
-        }
-
-#endif
-    }
-}
+// Copyright (c) Microsoft Open Technologies, Inc. All rights reserved. See License.txt in the project root for license information.
+
+namespace System.Data.Entity.Core.Objects.Internal
+{
+    using System.Collections.Generic;
+    using System.Data.Common;
+    using System.Data.Entity.Core.Common;
+    using System.Data.Entity.Core.Common.Internal.Materialization;
+    using System.Data.Entity.Core.EntityClient;
+    using System.Data.Entity.Core.EntityClient.Internal;
+    using System.Data.Entity.Core.Metadata.Edm;
+    using System.Data.Entity.Core.Objects.ELinq;
+    using System.Diagnostics;
+    using System.Diagnostics.CodeAnalysis;
+    using System.Diagnostics.Contracts;
+    using System.Text;
+    using System.Threading;
+    using System.Threading.Tasks;
+#if !NET40
+
+#endif
+
+    /// <summary>
+    ///     Represents the 'compiled' form of all elements (query + result assembly) required to execute a specific <see
+    ///      cref="ObjectQuery" />
+    /// </summary>
+    internal class ObjectQueryExecutionPlan
+    {
+        internal readonly DbCommandDefinition CommandDefinition;
+        internal readonly ShaperFactory ResultShaperFactory;
+        internal readonly TypeUsage ResultType;
+        internal readonly MergeOption MergeOption;
+        internal readonly IEnumerable<Tuple<ObjectParameter, QueryParameterExpression>> CompiledQueryParameters;
+
+        /// <summary>
+        ///     If the query yields entities from a single entity set, the value is stored here.
+        /// </summary>
+        private readonly EntitySet _singleEntitySet;
+
+        /// <summary>
+        ///     For testing purposes only. For anything else call <see cref="ObjectQueryExecutionPlanFactory.Prepare" />.
+        /// </summary>
+        public ObjectQueryExecutionPlan(
+            DbCommandDefinition commandDefinition, ShaperFactory resultShaperFactory, TypeUsage resultType, MergeOption mergeOption,
+            EntitySet singleEntitySet, IEnumerable<Tuple<ObjectParameter, QueryParameterExpression>> compiledQueryParameters)
+        {
+            CommandDefinition = commandDefinition;
+            ResultShaperFactory = resultShaperFactory;
+            ResultType = resultType;
+            MergeOption = mergeOption;
+            _singleEntitySet = singleEntitySet;
+            CompiledQueryParameters = compiledQueryParameters;
+        }
+
+        internal string ToTraceString(ObjectParameterCollection parameters = null)
+        {
+            var entityCommandDef = CommandDefinition as EntityCommandDefinition;
+
+            if (entityCommandDef == null)
+            {
+                return String.Empty;
+            }
+
+            var traceString = entityCommandDef.ToTraceString();
+
+            if (parameters == null || parameters.Count == 0)
+            {
+                return traceString;
+            }
+
+            var command = CommandDefinition.CreateCommand();
+            var sb = new StringBuilder();
+
+            sb.Append(traceString);
+            sb.Append("\n\n/*\n");
+
+            // append parameter information
+            foreach (var objParam in parameters)
+            {
+                var index = command.Parameters.IndexOf(objParam.Name);
+
+                if (index != -1)
+                {
+                    var dbParam = command.Parameters[index];
+                    sb.Append(dbParam.DbType);
+                }
+                else
+                {
+                    Contract.Assert(
+                        false,
+                        "A parameter in the input ObjectParameterCollection does not have a match in the command definition's DbParameterCollection.");
+                }
+
+                sb.Append(" ");
+                sb.Append(objParam.Name);
+                sb.Append(" = ");
+                sb.Append(objParam.Value);
+                sb.Append("\n");
+            }
+
+            sb.Append("*/\n");
+
+            return sb.ToString();
+        }
+
+        [SuppressMessage("Microsoft.Reliability", "CA2000:Dispose objects before losing scope")]
+        internal virtual ObjectResult<TResultType> Execute<TResultType>(ObjectContext context, ObjectParameterCollection parameterValues)
+        {
+            DbDataReader storeReader = null;
+            try
+            {
+                // create entity command (just do this to snarf store command)
+                var commandDefinition = (EntityCommandDefinition)CommandDefinition;
+                var entityCommand = new EntityCommand((EntityConnection)context.Connection, commandDefinition);
+
+                // pass through parameters and timeout values
+                if (context.CommandTimeout.HasValue)
+                {
+                    entityCommand.CommandTimeout = context.CommandTimeout.Value;
+                }
+
+                if (parameterValues != null)
+                {
+                    foreach (var parameter in parameterValues)
+                    {
+                        var index = entityCommand.Parameters.IndexOf(parameter.Name);
+
+                        if (index != -1)
+                        {
+                            entityCommand.Parameters[index].Value = parameter.Value ?? DBNull.Value;
+                        }
+                    }
+                }
+
+                // acquire store reader
+                storeReader = commandDefinition.ExecuteStoreCommands(entityCommand, CommandBehavior.Default);
+
+                var shaperFactory = (ShaperFactory<TResultType>)ResultShaperFactory;
+                var shaper = shaperFactory.Create(storeReader, context, context.MetadataWorkspace, MergeOption, true);
+
+                // create materializer delegate
+                TypeUsage resultItemEdmType;
+
+                if (ResultType.EdmType.BuiltInTypeKind
+                    == BuiltInTypeKind.CollectionType)
+                {
+                    resultItemEdmType = ((CollectionType)ResultType.EdmType).TypeUsage;
+                }
+                else
+                {
+                    resultItemEdmType = ResultType;
+                }
+
+                return new ObjectResult<TResultType>(shaper, _singleEntitySet, resultItemEdmType);
+            }
+            catch (Exception)
+            {
+                if (null != storeReader)
+                {
+                    // Note: The caller is responsible for disposing reader if creating
+                    // the enumerator fails.
+                    storeReader.Dispose();
+                }
+                throw;
+            }
+        }
+
+#if !NET40
+
+        internal virtual async Task<ObjectResult<TResultType>> ExecuteAsync<TResultType>(
+            ObjectContext context, ObjectParameterCollection parameterValues,
+            CancellationToken cancellationToken)
+        {
+            DbDataReader storeReader = null;
+            try
+            {
+                // create entity command (just do this to snarf store command)
+                var commandDefinition = (EntityCommandDefinition)CommandDefinition;
+                var entityCommand = new EntityCommand((EntityConnection)context.Connection, commandDefinition);
+
+                // pass through parameters and timeout values
+                if (context.CommandTimeout.HasValue)
+                {
+                    entityCommand.CommandTimeout = context.CommandTimeout.Value;
+                }
+
+                if (parameterValues != null)
+                {
+                    foreach (var parameter in parameterValues)
+                    {
+                        var index = entityCommand.Parameters.IndexOf(parameter.Name);
+
+                        if (index != -1)
+                        {
+                            entityCommand.Parameters[index].Value = parameter.Value ?? DBNull.Value;
+                        }
+                    }
+                }
+
+                // acquire store reader
+                storeReader = await
+                              commandDefinition.ExecuteStoreCommandsAsync(entityCommand, CommandBehavior.Default, cancellationToken).
+                                  ConfigureAwait(continueOnCapturedContext: false);
+
+                var shaperFactory = (ShaperFactory<TResultType>)ResultShaperFactory;
+                var shaper = shaperFactory.Create(storeReader, context, context.MetadataWorkspace, MergeOption, true);
+
+                // create materializer delegate
+                TypeUsage resultItemEdmType;
+
+                if (ResultType.EdmType.BuiltInTypeKind
+                    == BuiltInTypeKind.CollectionType)
+                {
+                    resultItemEdmType = ((CollectionType)ResultType.EdmType).TypeUsage;
+                }
+                else
+                {
+                    resultItemEdmType = ResultType;
+                }
+
+                return new ObjectResult<TResultType>(shaper, _singleEntitySet, resultItemEdmType);
+            }
+            catch (Exception)
+            {
+                if (null != storeReader)
+                {
+                    // Note: The caller is responsible for disposing reader if creating
+                    // the enumerator fails.
+                    storeReader.Dispose();
+                }
+                throw;
+            }
+        }
+
+#endif
+    }
+}