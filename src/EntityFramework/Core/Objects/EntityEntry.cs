--- conflicted
+++ resolved
@@ -1,4140 +1,4136 @@
-﻿namespace System.Data.Entity.Core.Objects
-{
-    using System.Collections;
-    using System.Collections.Generic;
-    using System.ComponentModel;
-    using System.Data.Common;
-    using System.Data.Entity.Core.Common;
-    using System.Data.Entity.Core.Common.Utils;
-    using System.Data.Entity.Core.Metadata.Edm;
-    using System.Data.Entity.Core.Objects.DataClasses;
-    using System.Data.Entity.Core.Objects.Internal;
-    using System.Data.Entity.Internal;
-    using System.Data.Entity.Resources;
-    using System.Diagnostics;
-    using System.Diagnostics.CodeAnalysis;
-    using System.Diagnostics.Contracts;
-    using System.Linq;
-    using IEntityStateEntry = System.Data.Entity.Core.IEntityStateEntry;
-
-    [SuppressMessage("Microsoft.Maintainability", "CA1506:AvoidExcessiveClassCoupling")]
-    internal sealed class EntityEntry : ObjectStateEntry
-    {
-        private StateManagerTypeMetadata _cacheTypeMetadata;
-        private EntityKey _entityKey; // !null if IsKeyEntry or Entity
-        private IEntityWrapper _wrappedEntity; // Contains null entity if IsKeyEntry
-
-        // entity entry change tracking
-        private BitArray _modifiedFields; // only and always exists if state is Modified or after Delete() on Modified
-        private List<StateManagerValue> _originalValues; // only exists if _modifiedFields has a true-bit
-
-        // The _originalComplexObjects should always contain references to the values of complex objects which are "original" 
-        // at the moment of calling GetComplexObjectSnapshot().  They are used to get original scalar values from _originalValues
-        // and to check if complex object instance was changed.
-        private Dictionary<object, Dictionary<int, object>> _originalComplexObjects; // used for POCO Complex Objects change tracking
-
-        private bool _requiresComplexChangeTracking;
-        private bool _requiresScalarChangeTracking;
-        private bool _requiresAnyChangeTracking;
-
-        #region RelationshipEnd fields
-
-        /// <summary>
-        /// Singlely-linked list of RelationshipEntry.
-        /// One of the ends in the RelationshipEntry must equal this.EntityKey
-        /// </summary>
-        private RelationshipEntry _headRelationshipEnds;
-
-        /// <summary>
-        /// Number of RelationshipEntry in the _relationshipEnds list.
-        /// </summary>
-        private int _countRelationshipEnds;
-
-        #endregion
-
-        #region Constructors
-
-        /// <summary>
-        /// For testing purposes only.
-        /// </summary>
-        internal EntityEntry()
-            : base(new ObjectStateManager(), null, EntityState.Unchanged)
-        {
-        }
-
-        internal EntityEntry(
-            IEntityWrapper wrappedEntity, EntityKey entityKey, EntitySet entitySet, ObjectStateManager cache,
-            StateManagerTypeMetadata typeMetadata, EntityState state)
-            : base(cache, entitySet, state)
-        {
-            Contract.Requires(wrappedEntity != null);
-            Contract.Requires(wrappedEntity.Entity != null);
-            Contract.Requires(typeMetadata != null);
-            Contract.Requires(entitySet != null);
-            Contract.Requires((entityKey == null) || (entityKey.EntitySetName == entitySet.Name), "different entitySet");
-
-            _wrappedEntity = wrappedEntity;
-            _cacheTypeMetadata = typeMetadata;
-            _entityKey = entityKey;
-
-            wrappedEntity.ObjectStateEntry = this;
-
-            SetChangeTrackingFlags();
-        }
-
-        /// <summary>
-        /// Looks at the type of entity represented by this entry and sets flags defining the type of
-        /// change tracking that will be needed. The three main types are:
-        /// - Pure POCO objects or non-change-tracking proxies which need DetectChanges for everything.
-        /// - Entities derived from EntityObject which don't need DetectChanges at all.
-        /// - Change tracking proxies, which only need DetectChanges for complex properties.
-        /// </summary>
-        private void SetChangeTrackingFlags()
-        {
-            _requiresScalarChangeTracking = Entity != null && !(Entity is IEntityWithChangeTracker);
-
-            _requiresComplexChangeTracking = Entity != null &&
-                                             (_requiresScalarChangeTracking ||
-                                              (WrappedEntity.IdentityType != Entity.GetType() &&
-                                               _cacheTypeMetadata.Members.Any(m => m.IsComplex)));
-
-            _requiresAnyChangeTracking = Entity != null &&
-                                         (!(Entity is IEntityWithRelationships) ||
-                                          _requiresComplexChangeTracking ||
-                                          _requiresScalarChangeTracking);
-        }
-
-        internal EntityEntry(EntityKey entityKey, EntitySet entitySet, ObjectStateManager cache, StateManagerTypeMetadata typeMetadata)
-            : base(cache, entitySet, EntityState.Unchanged)
-        {
-            Contract.Requires(entityKey != null);
-            Contract.Requires(entitySet != null);
-            Contract.Requires(typeMetadata != null);
-            Contract.Requires(entityKey.EntitySetName == entitySet.Name, "different entitySet");
-
-            _wrappedEntity = NullEntityWrapper.NullWrapper;
-            _entityKey = entityKey;
-            _cacheTypeMetadata = typeMetadata;
-
-            SetChangeTrackingFlags();
-        }
-
-        #endregion
-
-        #region Public members
-
-        public override bool IsRelationship
-        {
-            get
-            {
-                ValidateState();
-                return false;
-            }
-        }
-
-        public override object Entity
-        {
-            get
-            {
-                ValidateState();
-                return _wrappedEntity.Entity;
-            }
-        }
-
-        /// <summary>
-        /// The EntityKey associated with the ObjectStateEntry
-        /// </summary>
-        public override EntityKey EntityKey
-        {
-            get
-            {
-                ValidateState();
-                return _entityKey;
-            }
-            internal set { _entityKey = value; }
-        }
-
-        internal IEnumerable<Tuple<AssociationSet, ReferentialConstraint>> ForeignKeyDependents
-        {
-            get
-            {
-                foreach (var foreignKey in ((EntitySet)EntitySet).ForeignKeyDependents)
-                {
-                    var constraint = foreignKey.Item2;
-                    var dependentType = MetadataHelper.GetEntityTypeForEnd((AssociationEndMember)constraint.ToRole);
-                    if (dependentType.IsAssignableFrom(_cacheTypeMetadata.DataRecordInfo.RecordType.EdmType))
-                    {
-                        yield return foreignKey;
-                    }
-                }
-            }
-        }
-
-        internal IEnumerable<Tuple<AssociationSet, ReferentialConstraint>> ForeignKeyPrincipals
-        {
-            get
-            {
-                foreach (var foreignKey in ((EntitySet)EntitySet).ForeignKeyPrincipals)
-                {
-                    var constraint = foreignKey.Item2;
-                    var dependentType = MetadataHelper.GetEntityTypeForEnd((AssociationEndMember)constraint.FromRole);
-                    if (dependentType.IsAssignableFrom(_cacheTypeMetadata.DataRecordInfo.RecordType.EdmType))
-                    {
-                        yield return foreignKey;
-                    }
-                }
-            }
-        }
-
-        public override IEnumerable<string> GetModifiedProperties()
-        {
-            ValidateState();
-            if (EntityState.Modified == State
-                && _modifiedFields != null)
-            {
-                Contract.Assert(null != _modifiedFields, "null fields");
-                for (var i = 0; i < _modifiedFields.Count; i++)
-                {
-                    if (_modifiedFields[i])
-                    {
-                        yield return (GetCLayerName(i, _cacheTypeMetadata));
-                    }
-                }
-            }
-        }
-
-        /// <summary>
-        /// Marks specified property as modified.
-        /// </summary>
-        /// <param name="propertyName">This API recognizes the names in terms of OSpace</param>
-        /// <exception cref="InvalidOperationException">If State is not Modified or Unchanged</exception>
-        ///
-        public override void SetModifiedProperty(string propertyName)
-        {
-            // We need this because the Code Contract gets compiled out in the release build even though
-            // this method is effectively on the public surface because it overrides the abstract method on ObjectStateEntry.
-            // Using a CodeContractsFor class doesn't work in this case.
-            DbHelpers.ThrowIfNullOrWhitespace(propertyName, "propertyName");
-
-            var ordinal = ValidateAndGetOrdinalForProperty(propertyName, "SetModifiedProperty");
-
-            Contract.Assert(
-                State == EntityState.Unchanged || State == EntityState.Modified, "ValidateAndGetOrdinalForProperty should have thrown.");
-
-            if (EntityState.Unchanged == State)
-            {
-                State = EntityState.Modified;
-                _cache.ChangeState(this, EntityState.Unchanged, State);
-            }
-
-            SetModifiedPropertyInternal(ordinal);
-        }
-
-        internal void SetModifiedPropertyInternal(int ordinal)
-        {
-            if (null == _modifiedFields)
-            {
-                _modifiedFields = new BitArray(GetFieldCount(_cacheTypeMetadata));
-            }
-
-            _modifiedFields[ordinal] = true;
-        }
-
-        private int ValidateAndGetOrdinalForProperty(string propertyName, string methodName)
-        {
-            Contract.Requires(propertyName != null);
-
-            // Throw for detached entities
-            ValidateState();
-
-            if (IsKeyEntry)
-            {
-                throw new InvalidOperationException(Strings.ObjectStateEntry_CannotModifyKeyEntryState);
-            }
-
-            var ordinal = _cacheTypeMetadata.GetOrdinalforOLayerMemberName(propertyName);
-            if (ordinal == -1)
-            {
-                throw new ArgumentException(Strings.ObjectStateEntry_SetModifiedOnInvalidProperty(propertyName));
-            }
-
-            if (State == EntityState.Added
-                || State == EntityState.Deleted)
-            {
-                // Threw for detached above; this throws for Added or Deleted entities
-                throw new InvalidOperationException(Strings.ObjectStateEntry_SetModifiedStates(methodName));
-            }
-
-            return ordinal;
-        }
-
-        /// <summary>
-        /// Rejects any changes made to the property with the given name since the property was last loaded,
-        /// attached, saved, or changes were accepted. The orginal value of the property is stored and the
-        /// property will no longer be marked as modified. 
-        /// </summary>
-        /// <remarks>
-        /// If the result is that no properties of the entity are marked as modified, then the entity will
-        /// be marked as Unchanged.
-        /// Changes to properties can only rejected for entities that are in the Modified or Unchanged state.
-        /// Calling this method for entities in other states (Added, Deleted, or Detached) will result in
-        /// an exception being thrown.
-        /// Rejecting changes to properties of an Unchanged entity or unchanged properties of a Modifed
-        /// is a no-op.
-        /// </remarks>
-        /// <param name="propertyName">The name of the property to change.</param>
-        public override void RejectPropertyChanges(string propertyName)
-        {
-            // We need this because the Code Contract gets compiled out in the release build even though
-            // this method is effectively on the public surface because it overrides the abstract method on ObjectStateEntry.
-            // Using a CodeContractsFor class doesn't work in this case.
-            DbHelpers.ThrowIfNullOrWhitespace(propertyName, "propertyName");
-
-            var ordinal = ValidateAndGetOrdinalForProperty(propertyName, "RejectPropertyChanges");
-
-            if (State == EntityState.Unchanged)
-            {
-                // No-op for unchanged entities since all properties must be unchanged.
-                return;
-            }
-
-            Contract.Assert(State == EntityState.Modified, "Should have handled all other states above.");
-
-            if (_modifiedFields != null
-                && _modifiedFields[ordinal])
-            {
-                // Reject the change by setting the current value to the original value
-                DetectChangesInComplexProperties();
-                var originalValue = GetOriginalEntityValue(
-                    _cacheTypeMetadata, ordinal, _wrappedEntity.Entity, ObjectStateValueRecord.OriginalReadonly);
-                SetCurrentEntityValue(_cacheTypeMetadata, ordinal, _wrappedEntity.Entity, originalValue);
-                _modifiedFields[ordinal] = false;
-
-                // Check if any properties remain modified. If any are modified, then we leave the entity state as Modified and we are done.
-                for (var i = 0; i < _modifiedFields.Count; i++)
-                {
-                    if (_modifiedFields[i])
-                    {
-                        return;
-                    }
-                }
-
-                // No properties are modified so change the state of the entity to Unchanged.
-                ChangeObjectState(EntityState.Unchanged);
-            }
-        }
-
-        /// <summary>
-        /// Original values
-        /// </summary>
-        /// <param></param>
-        /// <returns> DbDataRecord </returns>
-        [DebuggerBrowsable(DebuggerBrowsableState.Never)]
-        public override DbDataRecord OriginalValues
-        {
-            get { return InternalGetOriginalValues(true /*readOnly*/); }
-        }
-
-        /// <summary>
-        /// Gets a version of the OriginalValues property that can be updated
-        /// </summary>
-        public override OriginalValueRecord GetUpdatableOriginalValues()
-        {
-            return (OriginalValueRecord)InternalGetOriginalValues(false /*readOnly*/);
-        }
-
-        private DbDataRecord InternalGetOriginalValues(bool readOnly)
-        {
-            ValidateState();
-            if (State == EntityState.Added)
-            {
-                throw new InvalidOperationException(Strings.ObjectStateEntry_OriginalValuesDoesNotExist);
-            }
-
-            if (IsKeyEntry)
-            {
-                throw new InvalidOperationException(Strings.ObjectStateEntry_CannotAccessKeyEntryValues);
-            }
-            else
-            {
-                DetectChangesInComplexProperties();
-
-                if (readOnly)
-                {
-                    return new ObjectStateEntryDbDataRecord(this, _cacheTypeMetadata, _wrappedEntity.Entity);
-                }
-                else
-                {
-                    return new ObjectStateEntryOriginalDbUpdatableDataRecord_Public(
-                        this, _cacheTypeMetadata, _wrappedEntity.Entity, s_EntityRoot);
-                }
-            }
-        }
-
-        private void DetectChangesInComplexProperties()
-        {
-            if (RequiresScalarChangeTracking)
-            {
-                // POCO: the snapshot of complex objects has to be updated 
-                // without chaning state of the entry or marking properties as modified.
-                // The IsOriginalValuesGetter is used in EntityMemberChanged to skip the state transition.
-                // The snapshot has to be updated in case the complex object instance was changed (not only scalar values).
-                ObjectStateManager.TransactionManager.BeginOriginalValuesGetter();
-                try
-                {
-                    // Process only complex objects. The method will not change the state of the entry.
-                    DetectChangesInProperties(true /*detectOnlyComplexProperties*/);
-                }
-                finally
-                {
-                    ObjectStateManager.TransactionManager.EndOriginalValuesGetter();
-                }
-            }
-        }
-
-        /// <summary>
-        /// Current values
-        /// </summary>
-        /// <param></param>
-        /// <returns> DbUpdatableDataRecord </returns>
-        [DebuggerBrowsable(DebuggerBrowsableState.Never)]
-        public override CurrentValueRecord CurrentValues
-        {
-            get
-            {
-                ValidateState();
-                if (State == EntityState.Deleted)
-                {
-                    throw new InvalidOperationException(Strings.ObjectStateEntry_CurrentValuesDoesNotExist);
-                }
-
-                if (IsKeyEntry)
-                {
-                    throw new InvalidOperationException(Strings.ObjectStateEntry_CannotAccessKeyEntryValues);
-                }
-                else
-                {
-                    return new ObjectStateEntryDbUpdatableDataRecord(this, _cacheTypeMetadata, _wrappedEntity.Entity);
-                }
-            }
-        }
-
-        public override void Delete()
-        {
-            // doFixup flag is used for Cache and Collection & Ref consistency
-            // When some entity is deleted if "doFixup" is true then Delete method
-            // calls the Collection & Ref code to do the necessary fix-ups.
-            // "doFixup" equals to False is only called from EntityCollection & Ref code
-            Delete( /*doFixup*/true);
-        }
-
-        /// <summary>
-        /// API to accept the current values as original values and  mark the entity as Unchanged.
-        /// </summary>
-        /// <param></param>
-        /// <returns></returns>
-        public override void AcceptChanges()
-        {
-            ValidateState();
-
-            if (ObjectStateManager.EntryHasConceptualNull(this))
-            {
-                throw new InvalidOperationException(Strings.ObjectContext_CommitWithConceptualNull);
-            }
-
-            Contract.Assert(!IsKeyEntry || State == EntityState.Unchanged, "Key ObjectStateEntries must always be unchanged.");
-
-            switch (State)
-            {
-                case EntityState.Deleted:
-                    CascadeAcceptChanges();
-                    // Current entry could be already detached if this is relationship entry and if one end of relationship was a KeyEntry
-                    if (_cache != null)
-                    {
-                        _cache.ChangeState(this, EntityState.Deleted, EntityState.Detached);
-                    }
-                    break;
-                case EntityState.Added:
-                    // If this entry represents an entity, perform key fixup.
-                    Contract.Assert(Entity != null, "Non-relationship entries should have a non-null entity.");
-                    Contract.Assert((object)_entityKey != null, "All entities in the state manager should have a non-null EntityKey.");
-                    Contract.Assert(_entityKey.IsTemporary, "All entities in the Added state should have a temporary EntityKey.");
-
-                    // Retrieve referential constraint properties from Principal entities (possibly recursively)
-                    // and check referential constraint properties in the Dependent entities (1 level only)
-                    // We have to do this before fixing up keys to preserve v1 behavior around when stubs are promoted.
-                    // However, we can't check FKs until after fixup, which happens after key fixup.  Therefore,
-                    // we keep track of whether or not we need to go check again after fixup.  Also, checking for independent associations
-                    // happens using RelationshipEntries, while checking for constraints in FKs has to use the graph.
-                    var skippedFKs = RetrieveAndCheckReferentialConstraintValuesInAcceptChanges();
-
-                    _cache.FixupKey(this);
-
-                    _modifiedFields = null;
-                    _originalValues = null;
-                    _originalComplexObjects = null;
-                    State = EntityState.Unchanged;
-
-                    if (skippedFKs)
-                    {
-                        // If we skipped checking constraints on any FK relationships above, then
-                        // do it now on the fixuped RelatedEnds.
-                        RelationshipManager.CheckReferentialConstraintProperties(this);
-                    }
-
-                    _wrappedEntity.TakeSnapshot(this);
-
-                    break;
-                case EntityState.Modified:
-                    _cache.ChangeState(this, EntityState.Modified, EntityState.Unchanged);
-                    _modifiedFields = null;
-                    _originalValues = null;
-                    _originalComplexObjects = null;
-                    State = EntityState.Unchanged;
-                    _cache.FixupReferencesByForeignKeys(this);
-
-                    // Need to check constraints here because fixup could have got us into an invalid state
-                    RelationshipManager.CheckReferentialConstraintProperties(this);
-                    _wrappedEntity.TakeSnapshot(this);
-
-                    break;
-                case EntityState.Unchanged:
-                    break;
-            }
-        }
-
-        public override void SetModified()
-        {
-            ValidateState();
-
-            if (IsKeyEntry)
-            {
-                throw new InvalidOperationException(Strings.ObjectStateEntry_CannotModifyKeyEntryState);
-            }
-            else
-            {
-                if (EntityState.Unchanged == State)
-                {
-                    State = EntityState.Modified;
-                    _cache.ChangeState(this, EntityState.Unchanged, State);
-                }
-                else if (EntityState.Modified != State)
-                {
-                    throw new InvalidOperationException(Strings.ObjectStateEntry_SetModifiedStates("SetModified"));
-                }
-            }
-        }
-
-        public override RelationshipManager RelationshipManager
-        {
-            get
-            {
-                ValidateState();
-                if (IsKeyEntry)
-                {
-                    throw new InvalidOperationException(Strings.ObjectStateEntry_RelationshipAndKeyEntriesDoNotHaveRelationshipManagers);
-                }
-                if (WrappedEntity.Entity == null)
-                {
-                    throw new InvalidOperationException(Strings.ObjectStateManager_CannotGetRelationshipManagerForDetachedPocoEntity);
-                }
-                return WrappedEntity.RelationshipManager;
-            }
-        }
-
-        internal override BitArray ModifiedProperties
-        {
-            get { return _modifiedFields; }
-        }
-
-        /// <summary>
-        /// Changes state of the entry to the specified <paramref name="state"/>
-        /// </summary>
-        /// <param name="state">The requested state</param>
-        public override void ChangeState(EntityState state)
-        {
-            EntityUtil.CheckValidStateForChangeEntityState(state);
-
-            if (State == EntityState.Detached
-                && state == EntityState.Detached)
-            {
-                return;
-            }
-
-            ValidateState();
-
-            // store a referece to the cache because this.ObjectStatemanager will be null if the requested state is Detached
-            var osm = ObjectStateManager;
-            osm.TransactionManager.BeginLocalPublicAPI();
-            try
-            {
-                ChangeObjectState(state);
-            }
-            finally
-            {
-                osm.TransactionManager.EndLocalPublicAPI();
-            }
-        }
-
-        /// <summary>
-        /// Apply modified properties to the original object.
-        /// </summary>
-        /// <param name="currentEntity">object with modified properties</param>
-        public override void ApplyCurrentValues(object currentEntity)
-        {
-            DbHelpers.ThrowIfNull(currentEntity, "currentEntity");
-
-            ValidateState();
-
-            if (IsKeyEntry)
-            {
-                throw new InvalidOperationException(Strings.ObjectStateEntry_CannotAccessKeyEntryValues);
-            }
-
-            var wrappedEntity = ObjectStateManager.EntityWrapperFactory.WrapEntityUsingStateManager(currentEntity, ObjectStateManager);
-
-            ApplyCurrentValuesInternal(wrappedEntity);
-        }
-
-        /// <summary>
-        /// Apply original values to the entity.
-        /// </summary>
-        /// <param name="originalEntity">The object with original values</param>
-        public override void ApplyOriginalValues(object originalEntity)
-        {
-            DbHelpers.ThrowIfNull(originalEntity, "originalEntity");
-
-            ValidateState();
-
-            if (IsKeyEntry)
-            {
-                throw new InvalidOperationException(Strings.ObjectStateEntry_CannotAccessKeyEntryValues);
-            }
-
-            var wrappedEntity = ObjectStateManager.EntityWrapperFactory.WrapEntityUsingStateManager(originalEntity, ObjectStateManager);
-
-            ApplyOriginalValuesInternal(wrappedEntity);
-        }
-
-        #endregion // Public members
-
-        #region RelationshipEnd methods
-
-        /// <summary>
-        /// Add a RelationshipEntry (one of its ends must equal this.EntityKey)
-        /// </summary>
-        internal void AddRelationshipEnd(RelationshipEntry item)
-        {
-            Contract.Requires(null != item);
-            Contract.Requires(null != item.RelationshipWrapper);
-            Contract.Assert(0 <= _countRelationshipEnds, "negative _relationshipEndCount");
-            Contract.Assert(
-                EntityKey.Equals(item.RelationshipWrapper.Key0) || EntityKey.Equals(item.RelationshipWrapper.Key1),
-                "entity key doesn't match");
-
-#if DEBUG
-            for (var current = _headRelationshipEnds;
-                 null != current;
-                 current = current.GetNextRelationshipEnd(EntityKey))
-            {
-                Contract.Assert(!ReferenceEquals(item, current), "RelationshipEntry already in list");
-                Contract.Assert(!item.RelationshipWrapper.Equals(current.RelationshipWrapper), "RelationshipWrapper already in list");
-            }
-#endif
-            // the item will become the head of the list
-            // i.e. you walk the list in reverse order of items being added
-            item.SetNextRelationshipEnd(EntityKey, _headRelationshipEnds);
-            _headRelationshipEnds = item;
-            _countRelationshipEnds++;
-
-            Contract.Assert(_countRelationshipEnds == (new RelationshipEndEnumerable(this)).ToArray().Length, "different count");
-        }
-
-        /// <summary>
-        /// Determines if a given relationship entry is present in the list of entries
-        /// </summary>
-        /// <param name="item">The entry to look for</param>
-        /// <returns>True of the relationship end is found</returns>
-        internal bool ContainsRelationshipEnd(RelationshipEntry item)
-        {
-            for (var current = _headRelationshipEnds;
-                 null != current;
-                 current = current.GetNextRelationshipEnd(EntityKey))
-            {
-                if (ReferenceEquals(current, item))
-                {
-                    return true;
-                }
-            }
-            return false;
-        }
-
-        /// <summary>
-        /// Remove a RelationshipEntry (one of its ends must equal this.EntityKey)
-        /// </summary>
-        /// <param name="item"></param>
-        internal void RemoveRelationshipEnd(RelationshipEntry item)
-        {
-            Contract.Requires(null != item);
-            Contract.Requires(null != item.RelationshipWrapper);
-            Contract.Assert(1 <= _countRelationshipEnds, "negative _relationshipEndCount");
-            Contract.Assert(
-                EntityKey.Equals(item.RelationshipWrapper.Key0) || EntityKey.Equals(item.RelationshipWrapper.Key1),
-                "entity key doesn't match");
-
-            // walk the singly-linked list, remembering the previous node so we can remove the current node
-            var current = _headRelationshipEnds;
-            RelationshipEntry previous = null;
-            var previousIsKey0 = false;
-            while (null != current)
-            {
-                // short-circuit if the key matches either candidate by reference
-                var currentIsKey0 = ReferenceEquals(EntityKey, current.Key0) ||
-                                    (!ReferenceEquals(EntityKey, current.Key1) && EntityKey.Equals(current.Key0));
-                if (ReferenceEquals(item, current))
-                {
-                    RelationshipEntry next;
-                    if (currentIsKey0)
-                    {
-                        // if this.EntityKey matches Key0, NextKey0 is the next element in the lsit
-                        Contract.Assert(EntityKey.Equals(current.RelationshipWrapper.Key0), "entity key didn't match");
-                        next = current.NextKey0;
-                        current.NextKey0 = null;
-                    }
-                    else
-                    {
-                        // if this.EntityKey matches Key1, NextKey1 is the next element in the lsit
-                        Contract.Assert(EntityKey.Equals(current.RelationshipWrapper.Key1), "entity key didn't match");
-                        next = current.NextKey1;
-                        current.NextKey1 = null;
-                    }
-                    if (null == previous)
-                    {
-                        _headRelationshipEnds = next;
-                    }
-                    else if (previousIsKey0)
-                    {
-                        previous.NextKey0 = next;
-                    }
-                    else
-                    {
-                        previous.NextKey1 = next;
-                    }
-                    --_countRelationshipEnds;
-
-                    Contract.Assert(_countRelationshipEnds == (new RelationshipEndEnumerable(this)).ToArray().Length, "different count");
-                    return;
-                }
-                Contract.Assert(
-                    !item.RelationshipWrapper.Equals(current.RelationshipWrapper), "same wrapper, different RelationshipEntry instances");
-
-                previous = current;
-                current = currentIsKey0 ? current.NextKey0 : current.NextKey1;
-                previousIsKey0 = currentIsKey0;
-            }
-            Contract.Assert(false, "didn't remove a RelationshipEntry");
-        }
-
-        /// <summary>
-        /// Update one of the ends for the related RelationshipEntry
-        /// </summary>
-        /// <param name="oldKey">the EntityKey the relationship should currently have</param>
-        /// <param name="promotedEntry">if promoting entity stub to full entity</param>
-        internal void UpdateRelationshipEnds(EntityKey oldKey, EntityEntry promotedEntry)
-        {
-            Contract.Requires(null != oldKey);
-            Contract.Assert(!ReferenceEquals(this, promotedEntry), "shouldn't be same reference");
-
-            // traverse the list to update one of the ends in the relationship entry
-            var count = 0;
-            var next = _headRelationshipEnds;
-            while (null != next)
-            {
-                // get the next relationship end before we change the key of current relationship end
-                var current = next;
-                next = next.GetNextRelationshipEnd(oldKey);
-
-                // update the RelationshipEntry from the temporary key to real key
-                current.ChangeRelatedEnd(oldKey, EntityKey);
-
-                // If we have a promoted entry, copy the relationship entries to the promoted entry
-                // only if the promoted entry doesn't already know about that particular relationship entry
-                // This can be the case with self referencing entities
-                if (null != promotedEntry
-                    && !promotedEntry.ContainsRelationshipEnd(current))
-                {
-                    // all relationship ends moved to new promotedEntry
-                    promotedEntry.AddRelationshipEnd(current);
-                }
-                ++count;
-            }
-            Contract.Assert(count == _countRelationshipEnds, "didn't traverse all relationships");
-            if (null != promotedEntry)
-            {
-                // cleanup existing (dead) entry to reduce confusion
-                _headRelationshipEnds = null;
-                _countRelationshipEnds = 0;
-            }
-        }
-
-        #region Enumerable and Enumerator
-
-        internal RelationshipEndEnumerable GetRelationshipEnds()
-        {
-            return new RelationshipEndEnumerable(this);
-        }
-
-        /// <summary>
-        /// An enumerable so that EntityEntry doesn't implement it
-        /// </summary>
-        internal struct RelationshipEndEnumerable : IEnumerable<RelationshipEntry>, IEnumerable<IEntityStateEntry>
-        {
-            internal static readonly RelationshipEntry[] EmptyRelationshipEntryArray = new RelationshipEntry[0];
-            private readonly EntityEntry _entityEntry;
-
-            internal RelationshipEndEnumerable(EntityEntry entityEntry)
-            {
-                // its okay if entityEntry is null
-                _entityEntry = entityEntry;
-            }
-
-            public RelationshipEndEnumerator GetEnumerator()
-            {
-                return new RelationshipEndEnumerator(_entityEntry);
-            }
-
-            IEnumerator<IEntityStateEntry> IEnumerable<IEntityStateEntry>.GetEnumerator()
-            {
-                return GetEnumerator();
-            }
-
-            IEnumerator<RelationshipEntry> IEnumerable<RelationshipEntry>.GetEnumerator()
-            {
-                Contract.Assert(false, "dead code, don't box the RelationshipEndEnumerable");
-                return GetEnumerator();
-            }
-
-            IEnumerator IEnumerable.GetEnumerator()
-            {
-                Contract.Assert(false, "dead code, don't box the RelationshipEndEnumerable");
-                return GetEnumerator();
-            }
-
-            /// <summary>
-            /// Convert the singly-linked list into an Array
-            /// </summary>
-            internal RelationshipEntry[] ToArray()
-            {
-                RelationshipEntry[] list = null;
-                if ((null != _entityEntry)
-                    && (0 < _entityEntry._countRelationshipEnds))
-                {
-                    var relationshipEnd = _entityEntry._headRelationshipEnds;
-                    list = new RelationshipEntry[_entityEntry._countRelationshipEnds];
-                    for (var i = 0; i < list.Length; ++i)
-                    {
-                        Contract.Assert(null != relationshipEnd, "count larger than list");
-                        Contract.Assert(
-                            _entityEntry.EntityKey.Equals(relationshipEnd.Key0) || _entityEntry.EntityKey.Equals(relationshipEnd.Key1),
-                            "entity key mismatch");
-                        list[i] = relationshipEnd;
-
-                        relationshipEnd = relationshipEnd.GetNextRelationshipEnd(_entityEntry.EntityKey);
-                    }
-                    Contract.Assert(null == relationshipEnd, "count smaller than list");
-                }
-                return list ?? EmptyRelationshipEntryArray;
-            }
-        }
-
-        /// <summary>
-        /// An enumerator to walk the RelationshipEntry linked-list
-        /// </summary>
-        internal struct RelationshipEndEnumerator : IEnumerator<RelationshipEntry>, IEnumerator<IEntityStateEntry>
-        {
-            private readonly EntityEntry _entityEntry;
-            private RelationshipEntry _current;
-
-            internal RelationshipEndEnumerator(EntityEntry entityEntry)
-            {
-                _entityEntry = entityEntry;
-                _current = null;
-            }
-
-            public RelationshipEntry Current
-            {
-                get { return _current; }
-            }
-
-            IEntityStateEntry IEnumerator<IEntityStateEntry>.Current
-            {
-                get { return _current; }
-            }
-
-            object IEnumerator.Current
-            {
-                get
-                {
-                    Contract.Assert(false, "dead code, don't box the RelationshipEndEnumerator");
-                    return _current;
-                }
-            }
-
-            public void Dispose()
-            {
-            }
-
-            public bool MoveNext()
-            {
-                if (null != _entityEntry)
-                {
-                    if (null == _current)
-                    {
-                        _current = _entityEntry._headRelationshipEnds;
-                    }
-                    else
-                    {
-                        _current = _current.GetNextRelationshipEnd(_entityEntry.EntityKey);
-                    }
-                }
-                return (null != _current);
-            }
-
-            public void Reset()
-            {
-                Contract.Assert(false, "not implemented");
-            }
-        }
-
-        #endregion
-
-        #endregion
-
-        #region ObjectStateEntry members
-
-        internal override bool IsKeyEntry
-        {
-            get { return null == _wrappedEntity.Entity; }
-        }
-
-        /// <summary>
-        /// Reuse or create a new (Entity)DataRecordInfo.
-        /// </summary>
-        internal override DataRecordInfo GetDataRecordInfo(StateManagerTypeMetadata metadata, object userObject)
-        {
-            if (Helper.IsEntityType(metadata.CdmMetadata.EdmType)
-                && (null != (object)_entityKey))
-            {
-                // is EntityType with null EntityKey when constructing new EntityKey during ObjectStateManager.Add
-                // always need a new EntityRecordInfo instance for the different key (reusing DataRecordInfo's FieldMetadata).
-                return new EntityRecordInfo(metadata.DataRecordInfo, _entityKey, (EntitySet)EntitySet);
-            }
-            else
-            {
-                // ObjectContext.AttachTo uses CurrentValueRecord to build EntityKey for EntityType
-                // so the Entity doesn't have an EntityKey yet
-                return metadata.DataRecordInfo;
-            }
-        }
-
-        internal override void Reset()
-        {
-            Contract.Assert(_cache != null, "Cannot Reset an entity that is not currently attached to a context.");
-            RemoveFromForeignKeyIndex();
-            _cache.ForgetEntryWithConceptualNull(this, resetAllKeys: true);
-
-            DetachObjectStateManagerFromEntity();
-
-            _wrappedEntity = NullEntityWrapper.NullWrapper;
-            _entityKey = null;
-            _modifiedFields = null;
-            _originalValues = null;
-            _originalComplexObjects = null;
-
-            SetChangeTrackingFlags();
-
-            base.Reset();
-        }
-
-        internal override Type GetFieldType(int ordinal, StateManagerTypeMetadata metadata)
-        {
-            // 'metadata' is used for ComplexTypes
-
-            return metadata.GetFieldType(ordinal);
-        }
-
-        internal override string GetCLayerName(int ordinal, StateManagerTypeMetadata metadata)
-        {
-            return metadata.CLayerMemberName(ordinal);
-        }
-
-        internal override int GetOrdinalforCLayerName(string name, StateManagerTypeMetadata metadata)
-        {
-            return metadata.GetOrdinalforCLayerMemberName(name);
-        }
-
-        internal override void RevertDelete()
-        {
-            // just change the state from deleted, to last state.
-            State = (_modifiedFields == null) ? EntityState.Unchanged : EntityState.Modified;
-            _cache.ChangeState(this, EntityState.Deleted, State);
-        }
-
-        internal override int GetFieldCount(StateManagerTypeMetadata metadata)
-        {
-            return metadata.FieldCount;
-        }
-
-        private void CascadeAcceptChanges()
-        {
-            foreach (var entry in _cache.CopyOfRelationshipsByKey(EntityKey))
-            {
-                // CascadeAcceptChanges is only called on Entity ObjectStateEntry when it is
-                // in deleted state. Entity is in deleted state therefore for all related Relationship
-                // cache entries only valid state is Deleted.
-                Contract.Assert(entry.State == EntityState.Deleted, "Relationship ObjectStateEntry should be in deleted state");
-                entry.AcceptChanges();
-            }
-        }
-
-        internal override void SetModifiedAll()
-        {
-            Contract.Assert(!IsKeyEntry, "SetModifiedAll called on a KeyEntry");
-            Contract.Assert(State == EntityState.Modified, "SetModifiedAll called when not modified");
-
-            ValidateState();
-            if (null == _modifiedFields)
-            {
-                _modifiedFields = new BitArray(GetFieldCount(_cacheTypeMetadata));
-            }
-            _modifiedFields.SetAll(true);
-        }
-
-        /// <summary>
-        /// Used to report that a scalar entity property is about to change
-        /// The current value of the specified property is cached when this method is called.
-        /// </summary>
-        /// <param name="entityMemberName">The name of the entity property that is changing</param>
-        internal override void EntityMemberChanging(string entityMemberName)
-        {
-            if (IsKeyEntry)
-            {
-                throw new InvalidOperationException(Strings.ObjectStateEntry_CannotAccessKeyEntryValues);
-            }
-            EntityMemberChanging(entityMemberName, null, null);
-        }
-
-        /// <summary>
-        /// Used to report that a scalar entity property has been changed
-        /// The property value that was cached during EntityMemberChanging is now
-        /// added to OriginalValues
-        /// </summary>
-        /// <param name="entityMemberName">The name of the entity property that has changing</param>
-        internal override void EntityMemberChanged(string entityMemberName)
-        {
-            if (IsKeyEntry)
-            {
-                throw new InvalidOperationException(Strings.ObjectStateEntry_CannotAccessKeyEntryValues);
-            }
-            EntityMemberChanged(entityMemberName, null, null);
-        }
-
-        /// <summary>
-        /// Used to report that a complex property is about to change
-        /// The current value of the specified property is cached when this method is called.
-        /// </summary>
-        /// <param name="entityMemberName">The name of the top-level entity property that is changing</param>
-        /// <param name="complexObject">The complex object that contains the property that is changing</param>
-        /// <param name="complexObjectMemberName">The name of the property that is changing on complexObject</param>
-        internal override void EntityComplexMemberChanging(string entityMemberName, object complexObject, string complexObjectMemberName)
-        {
-            if (IsKeyEntry)
-            {
-                throw new InvalidOperationException(Strings.ObjectStateEntry_CannotAccessKeyEntryValues);
-            }
-            EntityMemberChanging(entityMemberName, complexObject, complexObjectMemberName);
-        }
-
-        /// <summary>
-        /// Used to report that a complex property has been changed
-        /// The property value that was cached during EntityMemberChanging is now added to OriginalValues
-        /// </summary>
-        /// <param name="entityMemberName">The name of the top-level entity property that has changed</param>
-        /// <param name="complexObject">The complex object that contains the property that changed</param>
-        /// <param name="complexObjectMemberName">The name of the property that changed on complexObject</param>
-        internal override void EntityComplexMemberChanged(string entityMemberName, object complexObject, string complexObjectMemberName)
-        {
-            if (IsKeyEntry)
-            {
-                throw new InvalidOperationException(Strings.ObjectStateEntry_CannotAccessKeyEntryValues);
-            }
-            EntityMemberChanged(entityMemberName, complexObject, complexObjectMemberName);
-        }
-
-        #endregion
-
-        internal IEntityWrapper WrappedEntity
-        {
-            get { return _wrappedEntity; }
-        }
-
-        /// <summary>
-        /// Method called to complete the change tracking process on an entity property. The original property value
-        /// is now saved in the original values record if there is not already an entry in the record for this property.
-        /// The parameters to this method must have the same values as the parameter values passed to the last call to
-        /// EntityValueChanging on this ObjectStateEntry.
-        /// All inputs are in OSpace.
-        /// </summary>
-        /// <param name="entityMemberName">Name of the top-level entity property that has changed</param>
-        /// <param name="complexObject">If entityMemberName refers to a complex property, this is the complex
-        /// object that contains the change. Otherwise this is null.</param>
-        /// <param name="complexObjectMemberName">If entityMemberName refers to a complex property, this is the name of
-        /// the property that has changed on complexObject. Otherwise this is null.</param>
-        private void EntityMemberChanged(string entityMemberName, object complexObject, string complexObjectMemberName)
-        {
-            string changingMemberName;
-            StateManagerTypeMetadata typeMetadata;
-            object changingObject;
-
-            // Get the metadata for the property that is changing, and verify that it is valid to change it for this entry
-            // If something fails, we will clear out our cached values in the finally block, and require the user to submit another Changing notification
-            try
-            {
-                var changingOrdinal = GetAndValidateChangeMemberInfo(
-                    entityMemberName, complexObject, complexObjectMemberName,
-                    out typeMetadata, out changingMemberName, out changingObject);
-
-                // if EntityKey is changing and is in a valid scenario for it to change, no further action is needed
-                if (changingOrdinal == -2)
-                {
-                    return;
-                }
-
-                // Verify that the inputs to this call match the values we have cached
-                if ((changingObject != _cache.ChangingObject) ||
-                    (changingMemberName != _cache.ChangingMember)
-                    ||
-                    (entityMemberName != _cache.ChangingEntityMember))
-                {
-                    throw new InvalidOperationException(Strings.ObjectStateEntry_EntityMemberChangedWithoutEntityMemberChanging);
-                }
-
-                // check the state after the other values because if the other cached values have not been set and are null, it is more
-                // intuitive to the user to get an error that specifically points to that as the problem, and in that case, the state will
-                // also not be matched, so if we checked this first, it would cause a confusing error to be thrown.
-                if (State != _cache.ChangingState)
-                {
-                    throw new InvalidOperationException(
-                        Strings.ObjectStateEntry_ChangedInDifferentStateFromChanging(_cache.ChangingState, State));
-                }
-
-                var oldValue = _cache.ChangingOldValue;
-                object newValue = null;
-                StateManagerMemberMetadata memberMetadata = null;
-                if (_cache.SaveOriginalValues)
-                {
-                    memberMetadata = typeMetadata.Member(changingOrdinal);
-                    // Expand only non-null complex type values
-                    if (memberMetadata.IsComplex
-                        && oldValue != null)
-                    {
-                        // devnote: Not using GetCurrentEntityValue here because change tracking can only be done on OSpace members,
-                        //          so we don't need to worry about shadow state, and we don't want a CSpace representation of complex objects
-                        newValue = memberMetadata.GetValue(changingObject);
-
-                        ExpandComplexTypeAndAddValues(memberMetadata, oldValue, newValue, false);
-                    }
-                    else
-                    {
-                        AddOriginalValue(memberMetadata, changingObject, oldValue);
-                    }
-                }
-
-                // if the property is a Foreign Key, let's clear out the appropriate EntityReference
-                // UNLESS we are applying FK changes as part of DetectChanges where we don't want to 
-                // start changing references yet. If we are in the Align stage of DetectChanges, this is ok.
-                var transManager = ObjectStateManager.TransactionManager;
-                List<Pair<string, string>> relationships;
-                if (complexObject == null && // check if property is a top-level property
-                    (transManager.IsAlignChanges || !transManager.IsDetectChanges)
-                    && IsPropertyAForeignKey(entityMemberName, out relationships))
-                {
-                    foreach (var relationship in relationships)
-                    {
-                        var relationshipName = relationship.First;
-                        var targetRoleName = relationship.Second;
-
-                        var relatedEnd = WrappedEntity.RelationshipManager.GetRelatedEndInternal(relationshipName, targetRoleName);
-                        Contract.Assert(relatedEnd != null, "relatedEnd should exist if property is a foreign key");
-                        var reference = relatedEnd as EntityReference;
-                        Contract.Assert(reference != null, "relatedEnd should be an EntityReference");
-
-                        // Allow updating of other relationships that this FK property participates in except that
-                        // if we're doing fixup by references as part of AcceptChanges then don't allow a ref to 
-                        // be changed.
-                        if (!transManager.IsFixupByReference)
-                        {
-                            if (memberMetadata == null)
-                            {
-                                memberMetadata = typeMetadata.Member(changingOrdinal);
-                            }
-                            if (newValue == null)
-                            {
-                                newValue = memberMetadata.GetValue(changingObject);
-                            }
-
-                            var hasConceptualNullFk = ForeignKeyFactory.IsConceptualNullKey(reference.CachedForeignKey);
-                            if (!ByValueEqualityComparer.Default.Equals(oldValue, newValue) || hasConceptualNullFk)
-                            {
-                                FixupEntityReferenceByForeignKey(reference);
-                            }
-                        }
-                    }
-                }
-
-                // POCO: The state of the entry is not changed if the EntityMemberChanged method 
-                // was called from ObjectStateEntry.OriginalValues property.
-                // The OriginalValues uses EntityMemberChanging/EntityMemberChanged to update snapshot of complex object in case
-                // complex object was changed (not a scalar value).
-                if (_cache != null
-                    && !_cache.TransactionManager.IsOriginalValuesGetter)
-                {
-                    var initialState = State;
-                    if (State != EntityState.Added)
-                    {
-                        State = EntityState.Modified;
-                    }
-                    if (State == EntityState.Modified)
-                    {
-                        SetModifiedProperty(entityMemberName);
-                    }
-                    if (initialState != State)
-                    {
-                        _cache.ChangeState(this, initialState, State);
-                    }
-                }
-            }
-            finally
-            {
-                Contract.Assert(_cache != null, "Unexpected null state manager.");
-                SetCachedChangingValues(null, null, null, EntityState.Detached, null);
-            }
-        }
-
-        // helper method used to set value of property
-        internal void SetCurrentEntityValue(string memberName, object newValue)
-        {
-            var ordinal = _cacheTypeMetadata.GetOrdinalforOLayerMemberName(memberName);
-            SetCurrentEntityValue(_cacheTypeMetadata, ordinal, _wrappedEntity.Entity, newValue);
-        }
-
-        internal void SetOriginalEntityValue(StateManagerTypeMetadata metadata, int ordinal, object userObject, object newValue)
-        {
-            ValidateState();
-            if (State == EntityState.Added)
-            {
-                throw new InvalidOperationException(Strings.ObjectStateEntry_OriginalValuesDoesNotExist);
-            }
-
-            var initialState = State;
-
-            object orgValue; // StateManagerValue
-            object oldOriginalValue; // the actual value
-
-            // Update original values list
-            var memberMetadata = metadata.Member(ordinal);
-            if (FindOriginalValue(memberMetadata, userObject, out orgValue))
-            {
-                _originalValues.Remove((StateManagerValue)orgValue);
-            }
-
-            if (memberMetadata.IsComplex)
-            {
-                oldOriginalValue = memberMetadata.GetValue(userObject);
-                if (oldOriginalValue == null)
-                {
-                    throw new InvalidOperationException(Strings.ComplexObject_NullableComplexTypesNotSupported(memberMetadata.CLayerName));
-                }
-
-                var newValueRecord = newValue as IExtendedDataRecord;
-                if (newValueRecord != null)
-                {
-                    // Requires materialization
-                    newValue = _cache.ComplexTypeMaterializer.CreateComplex(newValueRecord, newValueRecord.DataRecordInfo, null);
-                }
-
-                // We only store scalar properties values in original values, so no need to search the list
-                // if the property being set is complex. Just get the value as an OSpace object.
-                ExpandComplexTypeAndAddValues(memberMetadata, oldOriginalValue, newValue, true);
-            }
-            else
-            {
-                AddOriginalValue(memberMetadata, userObject, newValue);
-            }
-
-            if (initialState == EntityState.Unchanged)
-            {
-                State = EntityState.Modified;
-            }
-        }
-
-        /// <summary>
-        /// Method called to start the change tracking process on an entity property. The current property value is cached at
-        /// this stage in preparation for later storage in the original values record. Multiple successful calls to this method
-        /// will overwrite the cached values.
-        /// All inputs are in OSpace.
-        /// </summary>
-        /// <param name="entityMemberName">Name of the top-level entity property that is changing</param>
-        /// <param name="complexObject">If entityMemberName refers to a complex property, this is the complex
-        /// object that contains the change. Otherwise this is null.</param>
-        /// <param name="complexObjectMemberName">If entityMemberName refers to a complex property, this is the name of
-        /// the property that is changing on complexObject. Otherwise this is null.</param>
-        private void EntityMemberChanging(string entityMemberName, object complexObject, string complexObjectMemberName)
-        {
-            string changingMemberName;
-            StateManagerTypeMetadata typeMetadata;
-            object changingObject;
-
-            // Get the metadata for the property that is changing, and verify that it is valid to change it for this entry
-            var changingOrdinal = GetAndValidateChangeMemberInfo(
-                entityMemberName, complexObject, complexObjectMemberName,
-                out typeMetadata, out changingMemberName, out changingObject);
-
-            // if EntityKey is changing and is in a valid scenario for it to change, no further action is needed
-            if (changingOrdinal == -2)
-            {
-                return;
-            }
-
-            Contract.Assert(changingOrdinal != -1, "Expected GetAndValidateChangeMemberInfo to throw for a invalid property name");
-
-            // Cache the current value for later storage in original values. If we are not in a state where we should update
-            // the original values, we don't even need to bother saving the current value here. However, we will still cache
-            // the other data regarding the change, so that we always require matching Changing and Changed calls, regardless of the state.
-            var memberMetadata = typeMetadata.Member(changingOrdinal);
-
-            // POCO
-            // Entities which don't implement IEntityWithChangeTracker entity can already have original values even in the Unchanged state.
-            _cache.SaveOriginalValues = (State == EntityState.Unchanged || State == EntityState.Modified) &&
-                                        !FindOriginalValue(memberMetadata, changingObject);
-
-            // devnote: Not using GetCurrentEntityValue here because change tracking can only be done on OSpace members,
-            //          so we don't need to worry about shadow state, and we don't want a CSpace representation of complex objects
-            var oldValue = memberMetadata.GetValue(changingObject);
-
-            Contract.Assert(State != EntityState.Detached, "Change tracking should not happen on detached entities.");
-            SetCachedChangingValues(entityMemberName, changingObject, changingMemberName, State, oldValue);
-        }
-
-        // helper method used to get value of property
-        internal object GetOriginalEntityValue(string memberName)
-        {
-            var ordinal = _cacheTypeMetadata.GetOrdinalforOLayerMemberName(memberName);
-            return GetOriginalEntityValue(_cacheTypeMetadata, ordinal, _wrappedEntity.Entity, ObjectStateValueRecord.OriginalReadonly);
-        }
-
-        internal object GetOriginalEntityValue(
-            StateManagerTypeMetadata metadata, int ordinal, object userObject, ObjectStateValueRecord updatableRecord)
-        {
-            Contract.Assert(
-                updatableRecord != ObjectStateValueRecord.OriginalUpdatablePublic,
-                "OriginalUpdatablePublic records must preserve complex type information, use the overload that takes parentEntityPropertyIndex");
-            return GetOriginalEntityValue(metadata, ordinal, userObject, updatableRecord, s_EntityRoot);
-        }
-
-        internal object GetOriginalEntityValue(
-            StateManagerTypeMetadata metadata, int ordinal, object userObject, ObjectStateValueRecord updatableRecord,
-            int parentEntityPropertyIndex)
-        {
-            // if original value is stored, then use it, otherwise use the current value from the entity
-            ValidateState();
-            object retValue;
-            var member = metadata.Member(ordinal);
-            if (FindOriginalValue(member, userObject, out retValue))
-            {
-                // If the object is null, return DBNull.Value to be consistent with GetCurrentEntityValue
-                return ((StateManagerValue)retValue).originalValue ?? DBNull.Value;
-            }
-            return GetCurrentEntityValue(metadata, ordinal, userObject, updatableRecord, parentEntityPropertyIndex);
-        }
-
-        internal object GetCurrentEntityValue(
-            StateManagerTypeMetadata metadata, int ordinal, object userObject, ObjectStateValueRecord updatableRecord)
-        {
-            Contract.Assert(
-                updatableRecord != ObjectStateValueRecord.OriginalUpdatablePublic,
-                "OriginalUpdatablePublic records must preserve complex type information, use the overload that takes parentEntityPropertyIndex");
-            return GetCurrentEntityValue(metadata, ordinal, userObject, updatableRecord, s_EntityRoot);
-        }
-
-        internal object GetCurrentEntityValue(
-            StateManagerTypeMetadata metadata, int ordinal, object userObject, ObjectStateValueRecord updatableRecord,
-            int parentEntityPropertyIndex)
-        {
-            ValidateState();
-
-            object retValue = null;
-            var member = metadata.Member(ordinal);
-            Contract.Assert(null != member, "didn't throw ArgumentOutOfRangeException");
-
-            if (!metadata.IsMemberPartofShadowState(ordinal))
-            {
-                // if it is not shadow state
-                retValue = member.GetValue(userObject);
-
-                // Wrap the value in a record if it is a non-null complex type
-                if (member.IsComplex
-                    && retValue != null)
-                {
-                    // need to get the new StateManagerTypeMetadata for nested /complext member
-                    switch (updatableRecord)
-                    {
-                        case ObjectStateValueRecord.OriginalReadonly:
-                            retValue = new ObjectStateEntryDbDataRecord(
-                                this,
-                                _cache.GetOrAddStateManagerTypeMetadata(member.CdmMetadata.TypeUsage.EdmType), retValue);
-                            break;
-                        case ObjectStateValueRecord.CurrentUpdatable:
-                            retValue = new ObjectStateEntryDbUpdatableDataRecord(
-                                this,
-                                _cache.GetOrAddStateManagerTypeMetadata(member.CdmMetadata.TypeUsage.EdmType), retValue);
-                            break;
-                        case ObjectStateValueRecord.OriginalUpdatableInternal:
-                            retValue = new ObjectStateEntryOriginalDbUpdatableDataRecord_Internal(
-                                this,
-                                _cache.GetOrAddStateManagerTypeMetadata(member.CdmMetadata.TypeUsage.EdmType), retValue);
-                            break;
-                        case ObjectStateValueRecord.OriginalUpdatablePublic:
-                            retValue = new ObjectStateEntryOriginalDbUpdatableDataRecord_Public(
-                                this,
-                                _cache.GetOrAddStateManagerTypeMetadata(member.CdmMetadata.TypeUsage.EdmType), retValue,
-                                parentEntityPropertyIndex);
-                            break;
-                        default:
-                            Contract.Assert(false, "shouldn't happen");
-                            break;
-                    }
-                    // we need to pass the toplevel ordinal
-                }
-            }
-#if DEBUG
-<<<<<<< HEAD
-    // performance, don't do this work in retail until shadow state is supported
-=======
-            // performance, don't do this work in retail until shadow state is supported
->>>>>>> c92207cc
-            else if (userObject == _wrappedEntity.Entity)
-            {
-                Contract.Assert(false, "shadowstate not supported");
-#if SupportShadowState
-                            Contract.Assert(null != _currentValues, "shadow state without values");
-                            _currentValues.TryGetValue(member.CLayerName, out retValue); // try to get it from shadow state if exists
-                            // we don't support CSpace only complex type
-#endif
-            }
-#endif
-            return retValue ?? DBNull.Value;
-        }
-
-        private bool FindOriginalValue(StateManagerMemberMetadata metadata, object instance)
-        {
-            object tmp;
-            return FindOriginalValue(metadata, instance, out tmp);
-        }
-
-        internal bool FindOriginalValue(StateManagerMemberMetadata metadata, object instance, out object value)
-        {
-            var found = false;
-            object retValue = null;
-            if (null != _originalValues)
-            {
-                foreach (var cachevalue in _originalValues) // this should include also shadow state
-                {
-                    if (cachevalue.userObject == instance
-                        && cachevalue.memberMetadata == metadata)
-                    {
-                        found = true;
-                        retValue = cachevalue;
-                        break;
-                    }
-                }
-            }
-            value = retValue;
-            return found;
-        }
-
-        // Get AssociationEndMember of current entry of given relationship
-        // Relationship must be related to the current entry.
-        internal AssociationEndMember GetAssociationEndMember(RelationshipEntry relationshipEntry)
-        {
-            Contract.Assert(EntityKey != null, "entry should have a not null EntityKey");
-
-            ValidateState();
-
-            var endMember = relationshipEntry.RelationshipWrapper.GetAssociationEndMember(EntityKey);
-            Contract.Assert(null != endMember, "should be one of the ends of the relationship");
-            return endMember;
-        }
-
-        // Get entry which is on the other end of given relationship.
-        // Relationship must be related to the current entry.
-        internal EntityEntry GetOtherEndOfRelationship(RelationshipEntry relationshipEntry)
-        {
-            Contract.Assert(EntityKey != null, "entry should have a not null EntityKey");
-
-            return _cache.GetEntityEntry(relationshipEntry.RelationshipWrapper.GetOtherEntityKey(EntityKey));
-        }
-
-        /// <summary>
-        /// Helper method to recursively expand a complex object's values down to scalars for storage in the original values record.
-        /// This method is used when a whole complex object is set on its parent object, instead of just setting
-        /// individual scalar values on that object.
-        /// </summary>
-        /// <param name="memberMetadata">metadata for the complex property being expanded on the parent
-        /// where the parent can be an entity or another complex object</param>
-        /// <param name="oldComplexObject">Old value of the complex property. Scalar values from this object are stored in the original values record</param>
-        /// <param name="newComplexObject">New value of the complex property. This object reference is used in the original value record and is
-        /// associated with the scalar values for the same property on the oldComplexObject</param>
-        /// <param name="useOldComplexObject">Whether or not to use the existing complex object in the original values or to use the original value that is already present </param>
-        private void ExpandComplexTypeAndAddValues(
-            StateManagerMemberMetadata memberMetadata, object oldComplexObject, object newComplexObject, bool useOldComplexObject)
-        {
-            Contract.Requires(memberMetadata.IsComplex, "Cannot expand non-complex objects");
-            if (newComplexObject == null)
-            {
-                throw new InvalidOperationException(Strings.ComplexObject_NullableComplexTypesNotSupported(memberMetadata.CLayerName));
-            }
-            Contract.Assert(
-                oldComplexObject == null || (oldComplexObject.GetType() == newComplexObject.GetType()),
-                "Cannot replace a complex object with an object of a different type, unless the original one was null");
-
-            var typeMetadata = _cache.GetOrAddStateManagerTypeMetadata(memberMetadata.CdmMetadata.TypeUsage.EdmType);
-            object retValue;
-            for (var field = 0; field < typeMetadata.FieldCount; field++)
-            {
-                var complexMemberMetadata = typeMetadata.Member(field);
-                if (complexMemberMetadata.IsComplex)
-                {
-                    object oldComplexMemberValue = null;
-                    if (oldComplexObject != null)
-                    {
-                        oldComplexMemberValue = complexMemberMetadata.GetValue(oldComplexObject);
-                        if (oldComplexMemberValue == null
-                            && FindOriginalValue(complexMemberMetadata, oldComplexObject, out retValue))
-                        {
-                            _originalValues.Remove((StateManagerValue)retValue);
-                        }
-                    }
-                    ExpandComplexTypeAndAddValues(
-                        complexMemberMetadata, oldComplexMemberValue, complexMemberMetadata.GetValue(newComplexObject), useOldComplexObject);
-                }
-                else
-                {
-                    object originalValue = null;
-                    var complexObject = newComplexObject;
-
-                    if (useOldComplexObject)
-                    {
-                        // Set the original values using the existing current value object
-                        // complexObject --> the existing complex object
-                        // originalValue --> the new value to set for this member
-                        originalValue = complexMemberMetadata.GetValue(newComplexObject);
-                        complexObject = oldComplexObject;
-                    }
-                    else
-                    {
-                        if (oldComplexObject != null)
-                        {
-                            // If we already have an entry for this property in the original values list, we need to remove it. We can't just
-                            // update it because StateManagerValue is a struct and there is no way to get a reference to the entry in the list.
-                            originalValue = complexMemberMetadata.GetValue(oldComplexObject);
-                            if (FindOriginalValue(complexMemberMetadata, oldComplexObject, out retValue))
-                            {
-                                var originalStateValue = ((StateManagerValue)retValue);
-                                _originalValues.Remove(originalStateValue);
-                                originalValue = originalStateValue.originalValue;
-                            }
-                            else
-                            {
-                                Contract.Assert(
-                                    Entity is IEntityWithChangeTracker, "for POCO objects the snapshot should contain all original values");
-                            }
-                        }
-                        else
-                        {
-                            originalValue = complexMemberMetadata.GetValue(newComplexObject);
-                        }
-                    }
-
-                    // Add the new entry. The userObject will reference the new complex object that is currently being set.
-                    // If the value was in the list previously, we will still use the old value with the new object reference.
-                    // That will ensure that we preserve the old value while still maintaining the link to the
-                    // existing complex object that is attached to the entity or parent complex object. If an entry is already
-                    // in the list this means that it was either explicitly set by the user or the entire complex type was previously
-                    // set and expanded down to the individual properties.  In either case we do the same thing.
-                    AddOriginalValue(complexMemberMetadata, complexObject, originalValue);
-                }
-            }
-        }
-
-        /// <summary>
-        /// Helper method to validate that the property names being reported as changing/changed are valid for this entity and that
-        /// the entity is in a valid state for the change request. Also determines if this is a change on a complex object, and
-        /// returns the appropriate metadata and object to be used for the rest of the changing and changed operations.
-        /// </summary>
-        /// <param name="entityMemberName">Top-level entity property name</param>
-        /// <param name="complexObject">Complex object that contains the change, null if the change is on a top-level entity property</param>
-        /// <param name="complexObjectMemberName">Name of the property that is changing on the complexObject, null for top-level entity properties</param>
-        /// <param name="typeMetadata">Metadata for the type that contains the change, either for the entity itself or for the complex object</param>
-        /// <param name="changingMemberName">Property name that is actually changing -- either entityMemberName for entities or
-        /// complexObjectMemberName for complex objects</param>
-        /// <param name="changingObject">Object reference that contains the change, either the entity or complex object
-        /// as appropriate for the requested change</param>
-        /// <returns>Ordinal of the property that is changing, or -2 if the EntityKey is changing in a valid scenario. This is relative
-        /// to the returned typeMetadata. Throws exceptions if the requested property name(s) are invalid for this entity.</returns>
-        internal int GetAndValidateChangeMemberInfo(
-            string entityMemberName, object complexObject, string complexObjectMemberName,
-            out StateManagerTypeMetadata typeMetadata, out string changingMemberName, out object changingObject)
-        {
-            Contract.Requires(entityMemberName != null);
-
-            typeMetadata = null;
-            changingMemberName = null;
-            changingObject = null;
-
-            // complexObject and complexObjectMemberName are allowed to be null here for change tracking on top-level entity properties
-
-            ValidateState();
-
-            var changingOrdinal = _cacheTypeMetadata.GetOrdinalforOLayerMemberName(entityMemberName);
-            if (changingOrdinal == -1)
-            {
-                if (entityMemberName == StructuralObject.EntityKeyPropertyName)
-                {
-                    // Setting EntityKey property is only allowed from here when we are in the middle of relationship fixup.
-                    if (!_cache.InRelationshipFixup)
-                    {
-                        throw new InvalidOperationException(Strings.ObjectStateEntry_CantSetEntityKey);
-                    }
-                    else
-                    {
-                        // If we are in fixup, there is nothing more to do here with EntityKey, so just
-                        // clear the saved changing values and return. This will ensure that we behave
-                        // the same with the change notifications on EntityKey as with other properties.
-                        // I.e. we still don't allow the following:
-                        //     EntityMemberChanging("Property1")
-                        //     EntityMemberChanging("EntityKey")
-                        //     EntityMemberChanged("EntityKey")
-                        //     EntityMemberChanged("Property1")
-                        Contract.Assert(State != EntityState.Detached, "Change tracking should not happen on detached entities.");
-                        SetCachedChangingValues(null, null, null, State, null);
-                        return -2;
-                    }
-                }
-                else
-                {
-                    throw new ArgumentException(Strings.ObjectStateEntry_ChangeOnUnmappedProperty(entityMemberName));
-                }
-            }
-            else
-            {
-                StateManagerTypeMetadata tmpTypeMetadata;
-                string tmpChangingMemberName;
-                object tmpChangingObject;
-
-                // entityMemberName is a confirmed valid property on the Entity, but if this is a complex type we also need to validate its property
-                if (complexObject != null)
-                {
-                    // a complex object was provided, but the top-level Entity property is not complex
-                    if (!_cacheTypeMetadata.Member(changingOrdinal).IsComplex)
-                    {
-                        throw new ArgumentException(Strings.ComplexObject_ComplexChangeRequestedOnScalarProperty(entityMemberName));
-                    }
-
-                    tmpTypeMetadata = _cache.GetOrAddStateManagerTypeMetadata(complexObject.GetType(), (EntitySet)EntitySet);
-                    changingOrdinal = tmpTypeMetadata.GetOrdinalforOLayerMemberName(complexObjectMemberName);
-                    if (changingOrdinal == -1)
-                    {
-                        throw new ArgumentException(Strings.ObjectStateEntry_ChangeOnUnmappedComplexProperty(complexObjectMemberName));
-                    }
-
-                    tmpChangingMemberName = complexObjectMemberName;
-                    tmpChangingObject = complexObject;
-                }
-                else
-                {
-                    tmpTypeMetadata = _cacheTypeMetadata;
-                    tmpChangingMemberName = entityMemberName;
-                    tmpChangingObject = Entity;
-                    if (WrappedEntity.IdentityType != Entity.GetType() && // Is a proxy
-                        Entity is IEntityWithChangeTracker
-                        && // Is a full proxy
-                        IsPropertyAForeignKey(entityMemberName)) // Property is part of FK
-                    {
-                        // Set a flag so that we don't try to set FK properties while already in a setter.
-                        _cache.EntityInvokingFKSetter = WrappedEntity.Entity;
-                    }
-                }
-
-                VerifyEntityValueIsEditable(tmpTypeMetadata, changingOrdinal, tmpChangingMemberName);
-
-                typeMetadata = tmpTypeMetadata;
-                changingMemberName = tmpChangingMemberName;
-                changingObject = tmpChangingObject;
-                return changingOrdinal;
-            }
-        }
-
-        /// <summary>
-        /// Helper method to set the information needed for the change tracking cache. Ensures that all of these values get set together.
-        /// </summary>
-        private void SetCachedChangingValues(
-            string entityMemberName, object changingObject, string changingMember, EntityState changingState, object oldValue)
-        {
-            _cache.ChangingEntityMember = entityMemberName;
-            _cache.ChangingObject = changingObject;
-            _cache.ChangingMember = changingMember;
-            _cache.ChangingState = changingState;
-            _cache.ChangingOldValue = oldValue;
-            if (changingState == EntityState.Detached)
-            {
-                _cache.SaveOriginalValues = false;
-            }
-        }
-
-        [DebuggerBrowsable(DebuggerBrowsableState.Never)]
-        internal OriginalValueRecord EditableOriginalValues
-        {
-            get
-            {
-                Contract.Assert(!IsKeyEntry, "should not edit original key entry");
-                Contract.Assert(
-                    EntityState.Modified == State ||
-                    EntityState.Deleted == State ||
-                    EntityState.Unchanged == State,
-                    "only expecting Modified or Deleted state");
-
-                return new ObjectStateEntryOriginalDbUpdatableDataRecord_Internal(this, _cacheTypeMetadata, _wrappedEntity.Entity);
-            }
-        }
-
-        internal void DetachObjectStateManagerFromEntity()
-        {
-            // This method can be called on relationship entries where there is no entity
-            if (!IsKeyEntry) // _wrappedEntity.Entity is not null.
-            {
-                _wrappedEntity.SetChangeTracker(null);
-                _wrappedEntity.DetachContext();
-
-                if (!_cache.TransactionManager.IsAttachTracking
-                    ||
-                    _cache.TransactionManager.OriginalMergeOption != MergeOption.NoTracking)
-                {
-                    // If AttachTo() failed while attaching graph retrieved with NoTracking option,
-                    // we don't want to reset the EntityKey
-
-                    //Entry's this._entityKey is set to null at the caller, maintaining consistency between entityWithKey.EntityKey and this.EntityKey
-                    _wrappedEntity.EntityKey = null;
-                }
-            }
-        }
-
-        // This method is used for entities which don't implement IEntityWithChangeTracker to store orignal values of properties
-        // which are later used to detect changes in properties
-        internal void TakeSnapshot(bool onlySnapshotComplexProperties)
-        {
-            Contract.Assert(!IsKeyEntry);
-
-            if (State != EntityState.Added)
-            {
-                var metadata = _cacheTypeMetadata;
-
-                var fieldCount = GetFieldCount(metadata);
-                object currentValue;
-
-                for (var i = 0; i < fieldCount; i++)
-                {
-                    var member = metadata.Member(i);
-                    if (member.IsComplex)
-                    {
-                        // memberValue is a complex object
-                        currentValue = member.GetValue(_wrappedEntity.Entity);
-                        AddComplexObjectSnapshot(Entity, i, currentValue);
-                        TakeSnapshotOfComplexType(member, currentValue);
-                    }
-                    else if (!onlySnapshotComplexProperties)
-                    {
-                        currentValue = member.GetValue(_wrappedEntity.Entity);
-                        AddOriginalValue(member, _wrappedEntity.Entity, currentValue);
-                    }
-                }
-            }
-
-            TakeSnapshotOfForeignKeys();
-        }
-
-        internal void TakeSnapshotOfForeignKeys()
-        {
-            Dictionary<RelatedEnd, HashSet<EntityKey>> keys;
-            FindRelatedEntityKeysByForeignKeys(out keys, useOriginalValues: false);
-            if (keys != null)
-            {
-                foreach (var pair in keys)
-                {
-                    var reference = pair.Key as EntityReference;
-                    Contract.Assert(reference != null, "EntityReference expected");
-                    Contract.Assert(pair.Value.Count == 1, "Unexpected number of keys");
-
-                    if (!ForeignKeyFactory.IsConceptualNullKey(reference.CachedForeignKey))
-                    {
-                        reference.SetCachedForeignKey(pair.Value.First(), this);
-                    }
-                }
-            }
-        }
-
-        private void TakeSnapshotOfComplexType(StateManagerMemberMetadata member, object complexValue)
-        {
-            Contract.Assert(member.IsComplex, "Cannot expand non-complex objects");
-
-            // Skip null values
-            if (complexValue == null)
-            {
-                return;
-            }
-
-            var typeMetadata = _cache.GetOrAddStateManagerTypeMetadata(member.CdmMetadata.TypeUsage.EdmType);
-            for (var i = 0; i < typeMetadata.FieldCount; i++)
-            {
-                var complexMember = typeMetadata.Member(i);
-                var currentValue = complexMember.GetValue(complexValue);
-                if (complexMember.IsComplex)
-                {
-                    // Recursive call for nested complex types
-                    // For POCO objects we have to store a reference to the original complex object
-                    AddComplexObjectSnapshot(complexValue, i, currentValue);
-                    TakeSnapshotOfComplexType(complexMember, currentValue);
-                }
-                else
-                {
-                    if (!FindOriginalValue(complexMember, complexValue))
-                    {
-                        AddOriginalValue(complexMember, complexValue, currentValue);
-                    }
-                }
-            }
-        }
-
-        private void AddComplexObjectSnapshot(object userObject, int ordinal, object complexObject)
-        {
-            Contract.Requires(userObject != null);
-            Contract.Requires(ordinal >= 0);
-
-            if (complexObject == null)
-            {
-                return;
-            }
-
-            // Verify if the same complex object is not used multiple times.
-            CheckForDuplicateComplexObjects(complexObject);
-
-            if (_originalComplexObjects == null)
-            {
-                _originalComplexObjects = new Dictionary<object, Dictionary<int, object>>();
-            }
-            Dictionary<int, object> ordinal2complexObject;
-            if (!_originalComplexObjects.TryGetValue(userObject, out ordinal2complexObject))
-            {
-                ordinal2complexObject = new Dictionary<int, object>();
-                _originalComplexObjects.Add(userObject, ordinal2complexObject);
-            }
-
-            Contract.Assert(!ordinal2complexObject.ContainsKey(ordinal), "shouldn't contain this ordinal yet");
-            ordinal2complexObject.Add(ordinal, complexObject);
-        }
-
-        private void CheckForDuplicateComplexObjects(object complexObject)
-        {
-            if (_originalComplexObjects == null
-                || complexObject == null)
-            {
-                return;
-            }
-
-            foreach (var ordinal2complexObject in _originalComplexObjects.Values)
-            {
-                foreach (var oldComplexObject in ordinal2complexObject.Values)
-                {
-                    if (ReferenceEquals(complexObject, oldComplexObject))
-                    {
-                        throw new InvalidOperationException(
-                            Strings.ObjectStateEntry_ComplexObjectUsedMultipleTimes(
-                                Entity.GetType().FullName, complexObject.GetType().FullName));
-                    }
-                }
-            }
-        }
-
-        /// <summary>
-        /// Uses DetectChanges to determine whether or not the current value of the property with the given
-        /// name is different from its original value. Note that this may be different from the property being
-        /// marked as modified since a property which has not changed can still be marked as modified.
-        /// </summary>
-        /// <remarks>
-        /// For complex properties, a new instance of the complex object which has all the same property
-        /// values as the original instance is not considered to be different by this method.
-        /// </remarks>
-        /// <param name="propertyName">The name of the property.</param>
-        /// <returns>True if the property has changed; false otherwise.</returns>
-        public override bool IsPropertyChanged(string propertyName)
-        {
-            // We need this because the Code Contract gets compiled out in the release build even though
-            // this method is effectively on the public surface because it overrides the abstract method on ObjectStateEntry.
-            // Using a CodeContractsFor class doesn't work in this case.
-            DbHelpers.ThrowIfNullOrWhitespace(propertyName, "propertyName");
-
-            return DetectChangesInProperty(
-                ValidateAndGetOrdinalForProperty(propertyName, "IsPropertyChanged"),
-                detectOnlyComplexProperties: false, detectOnly: true);
-        }
-
-        [SuppressMessage("Microsoft.Performance", "CA1804:RemoveUnusedLocals", MessageId = "originalValueFound", Justification = "Used in the debug build")]
-        private bool DetectChangesInProperty(int ordinal, bool detectOnlyComplexProperties, bool detectOnly)
-        {
-            var changeDetected = false;
-            var member = _cacheTypeMetadata.Member(ordinal);
-            var currentValue = member.GetValue(_wrappedEntity.Entity);
-            if (member.IsComplex)
-            {
-                if (State != EntityState.Deleted)
-                {
-                    var oldComplexValue = GetComplexObjectSnapshot(Entity, ordinal);
-                    var complexObjectInstanceChanged = DetectChangesInComplexType(
-                        member, member, currentValue, oldComplexValue, ref changeDetected, detectOnly);
-                    if (complexObjectInstanceChanged)
-                    {
-                        // instance of complex object was changed
-
-                        // Before updating the snapshot verify if the same complex object is not used multiple times.
-                        CheckForDuplicateComplexObjects(currentValue);
-
-                        if (!detectOnly)
-                        {
-                            // equivalent of EntityObject.ReportPropertyChanging()
-                            ((IEntityChangeTracker)this).EntityMemberChanging(member.CLayerName);
-
-                            Contract.Assert(
-                                _cache.SaveOriginalValues,
-                                "complex object instance was changed so the SaveOriginalValues flag should be set to true");
-
-                            // Since the EntityMemberChanging method is called AFTER the complex object was changed, it means that
-                            // the EntityMemberChanging method was unable to find the real oldValue.  
-                            // The real old value is stored for POCO objects in _originalComplexObjects dictionary.
-                            // The cached changing oldValue has to be updated with the real oldValue.
-                            _cache.ChangingOldValue = oldComplexValue;
-
-                            // equivalent of EntityObject.ReportPropertyChanged()
-                            ((IEntityChangeTracker)this).EntityMemberChanged(member.CLayerName);
-                        }
-
-                        // The _originalComplexObjects should always contain references to the values of complex objects which are "original" 
-                        // at the moment of calling GetComplexObjectSnapshot().  They are used to get original scalar values from _originalValues.
-                        UpdateComplexObjectSnapshot(member, Entity, ordinal, currentValue);
-
-                        if (!changeDetected)
-                        {
-                            // If we haven't already detected a change then we need to check the properties of the complex
-                            // object to see if there are any changes so that IsPropertyChanged will not skip reporting the
-                            // change just because the object reference has changed.
-                            DetectChangesInComplexType(member, member, currentValue, oldComplexValue, ref changeDetected, detectOnly);
-                        }
-                    }
-                }
-            }
-            else if (!detectOnlyComplexProperties)
-            {
-                object originalStateManagerValue;
-                var originalValueFound = FindOriginalValue(member, _wrappedEntity.Entity, out originalStateManagerValue);
-
-                Contract.Assert(originalValueFound, "Original value not found even after snapshot.");
-
-                var originalValue = ((StateManagerValue)originalStateManagerValue).originalValue;
-                if (!Equals(currentValue, originalValue))
-                {
-                    changeDetected = true;
-
-                    // Key property - throw if the actual byte values have changed, otherwise ignore the change
-                    if (member.IsPartOfKey)
-                    {
-                        if (!ByValueEqualityComparer.Default.Equals(currentValue, originalValue))
-                        {
-                            throw new InvalidOperationException(Strings.ObjectStateEntry_CannotModifyKeyProperty(member.CLayerName));
-                        }
-                    }
-                    else
-                    {
-                        if (State != EntityState.Deleted
-                            && !detectOnly)
-                        {
-                            // equivalent of EntityObject.ReportPropertyChanging()
-                            ((IEntityChangeTracker)this).EntityMemberChanging(member.CLayerName);
-
-                            // equivalent of EntityObject.ReportPropertyChanged()
-                            ((IEntityChangeTracker)this).EntityMemberChanged(member.CLayerName);
-                        }
-                    }
-                }
-            }
-
-            return changeDetected;
-        }
-
-        // This method uses original values stored in the ObjectStateEntry to detect changes in values of entity's properties
-        internal void DetectChangesInProperties(bool detectOnlyComplexProperties)
-        {
-            Contract.Assert(!IsKeyEntry, "Entry should be an EntityEntry");
-            Contract.Assert(State != EntityState.Added, "This method should not be called for entries in Added state");
-
-            var fieldCount = GetFieldCount(_cacheTypeMetadata);
-            for (var i = 0; i < fieldCount; i++)
-            {
-                DetectChangesInProperty(i, detectOnlyComplexProperties, detectOnly: false);
-            }
-        }
-
-        private bool DetectChangesInComplexType(
-            StateManagerMemberMetadata topLevelMember,
-            StateManagerMemberMetadata complexMember,
-            object complexValue,
-            object oldComplexValue,
-            ref bool changeDetected,
-            bool detectOnly)
-        {
-            Contract.Requires(complexMember.IsComplex, "Cannot expand non-complex objects");
-
-            if (complexValue == null)
-            {
-                // If the values are just null, do not detect this as a change
-                if (oldComplexValue == null)
-                {
-                    return false;
-                }
-                throw new InvalidOperationException(Strings.ComplexObject_NullableComplexTypesNotSupported(complexMember.CLayerName));
-            }
-
-            if (!ReferenceEquals(oldComplexValue, complexValue))
-            {
-                // Complex object instance was changed.  The calling method will update the snapshot of this object.
-                return true;
-            }
-
-            Contract.Assert(oldComplexValue != null, "original complex type value should not be null at this point");
-
-            var metadata = _cache.GetOrAddStateManagerTypeMetadata(complexMember.CdmMetadata.TypeUsage.EdmType);
-            for (var i = 0; i < GetFieldCount(metadata); i++)
-            {
-                var member = metadata.Member(i);
-                object currentValue = null;
-                currentValue = member.GetValue(complexValue);
-                if (member.IsComplex)
-                {
-                    if (State != EntityState.Deleted)
-                    {
-                        var oldNestedComplexValue = GetComplexObjectSnapshot(complexValue, i);
-                        var complexObjectInstanceChanged = DetectChangesInComplexType(
-                            topLevelMember, member, currentValue, oldNestedComplexValue, ref changeDetected, detectOnly);
-                        if (complexObjectInstanceChanged)
-                        {
-                            // instance of complex object was changed
-
-                            // Before updating the snapshot verify if the same complex object is not used multiple times.
-                            CheckForDuplicateComplexObjects(currentValue);
-
-                            if (!detectOnly)
-                            {
-                                // equivalent of EntityObject.ReportComplexPropertyChanging()
-                                ((IEntityChangeTracker)this).EntityComplexMemberChanging(
-                                    topLevelMember.CLayerName, complexValue, member.CLayerName);
-
-                                // Since the EntityComplexMemberChanging method is called AFTER the complex object was changed, it means that
-                                // the EntityComplexMemberChanging method was unable to find real oldValue.  
-                                // The real old value is stored for POCO objects in _originalComplexObjects dictionary.
-                                // The cached changing oldValue has to be updated with the real oldValue.
-                                _cache.ChangingOldValue = oldNestedComplexValue;
-
-                                // equivalent of EntityObject.ReportComplexPropertyChanged()
-                                ((IEntityChangeTracker)this).EntityComplexMemberChanged(
-                                    topLevelMember.CLayerName, complexValue, member.CLayerName);
-                            }
-                            // The _originalComplexObjects should always contain references to the values of complex objects which are "original" 
-                            // at the moment of calling GetComplexObjectSnapshot().  They are used to get original scalar values from _originalValues.
-                            UpdateComplexObjectSnapshot(member, complexValue, i, currentValue);
-
-                            if (!changeDetected)
-                            {
-                                DetectChangesInComplexType(
-                                    topLevelMember, member, currentValue, oldNestedComplexValue, ref changeDetected, detectOnly);
-                            }
-                        }
-                    }
-                }
-                else
-                {
-                    object originalStateManagerValue;
-                    var originalValueFound = FindOriginalValue(member, complexValue, out originalStateManagerValue);
-
-                    // originalValueFound will be false if the complex value was initially null since then its original
-                    // values will always be null, in which case all original scalar properties of the complex value are
-                    // considered null.
-                    if (!Equals(currentValue, originalValueFound ? ((StateManagerValue)originalStateManagerValue).originalValue : null))
-                    {
-                        changeDetected = true;
-
-                        Contract.Assert(!member.IsPartOfKey, "Found member of complex type that is part of a key");
-
-                        if (!detectOnly)
-                        {
-                            // equivalent of EntityObject.ReportComplexPropertyChanging()
-                            ((IEntityChangeTracker)this).EntityComplexMemberChanging(
-                                topLevelMember.CLayerName, complexValue, member.CLayerName);
-
-                            // equivalent of EntityObject.ReportComplexPropertyChanged()
-                            ((IEntityChangeTracker)this).EntityComplexMemberChanged(
-                                topLevelMember.CLayerName, complexValue, member.CLayerName);
-                        }
-                    }
-                }
-            }
-
-            // Scalar value in a complex object was changed
-            return false;
-        }
-
-        private object GetComplexObjectSnapshot(object parentObject, int parentOrdinal)
-        {
-            object oldComplexObject = null;
-            if (_originalComplexObjects != null)
-            {
-                Dictionary<int, object> ordinal2complexObject;
-                if (_originalComplexObjects.TryGetValue(parentObject, out ordinal2complexObject))
-                {
-                    ordinal2complexObject.TryGetValue(parentOrdinal, out oldComplexObject);
-                }
-            }
-            return oldComplexObject;
-        }
-
-        // The _originalComplexObjects should always contain references to the values of complex objects which are "original" 
-        // at the moment of calling GetComplexObjectSnapshot().  They are used to get original scalar values from _originalValues
-        // and to check if complex object instance was changed.
-        // This method should be called after EntityMemberChanged in POCO case.
-        internal void UpdateComplexObjectSnapshot(StateManagerMemberMetadata member, object userObject, int ordinal, object currentValue)
-        {
-            var requiresAdd = true;
-            if (_originalComplexObjects != null)
-            {
-                Dictionary<int, object> ordinal2complexObject;
-                if (_originalComplexObjects.TryGetValue(userObject, out ordinal2complexObject))
-                {
-                    Contract.Assert(ordinal2complexObject != null, "value should already exists");
-
-                    object oldValue;
-                    ordinal2complexObject.TryGetValue(ordinal, out oldValue);
-                    // oldValue may be null if the complex object was attached with a null value
-                    ordinal2complexObject[ordinal] = currentValue;
-
-                    // check nested complex objects (if they exist)
-                    if (oldValue != null
-                        && _originalComplexObjects.TryGetValue(oldValue, out ordinal2complexObject))
-                    {
-                        _originalComplexObjects.Remove(oldValue);
-                        _originalComplexObjects.Add(currentValue, ordinal2complexObject);
-
-                        var typeMetadata = _cache.GetOrAddStateManagerTypeMetadata(member.CdmMetadata.TypeUsage.EdmType);
-                        for (var i = 0; i < typeMetadata.FieldCount; i++)
-                        {
-                            var complexMember = typeMetadata.Member(i);
-                            if (complexMember.IsComplex)
-                            {
-                                var nestedValue = complexMember.GetValue(currentValue);
-                                // Recursive call for nested complex objects
-                                UpdateComplexObjectSnapshot(complexMember, currentValue, i, nestedValue);
-                            }
-                        }
-                    }
-                    requiresAdd = false;
-                }
-            }
-            if (requiresAdd)
-            {
-                AddComplexObjectSnapshot(userObject, ordinal, currentValue);
-            }
-        }
-
-        /// <summary>
-        /// Processes each dependent end of an FK relationship in this entity and determines if a nav
-        /// prop is set to a principal.  If it is, and if the principal is Unchanged or Modified,
-        /// then the primary key value is taken from the principal and used to fixup the FK value.
-        /// This is called during AddObject so that references set from the added object will take
-        /// precedence over FK values such that there is no need for the user to set FK values
-        /// explicitly.  If a conflict in the FK value is encountered due to an overlapping FK
-        /// that is tied to two different PK values, then an exception is thrown.
-        /// Note that references to objects that are not yet tracked by the context are ignored, since
-        /// they will ultimately be brought into the context as Added objects, at which point we would
-        /// have skipped them anyway because the are not Unchanged or Modified.
-        /// </summary>
-        internal void FixupFKValuesFromNonAddedReferences()
-        {
-            Contract.Assert(EntitySet is EntitySet, "Expect entity entries to have true entity sets.");
-            if (!((EntitySet)EntitySet).HasForeignKeyRelationships)
-            {
-                return;
-            }
-
-            // Keep track of all FK values that have already been set so that we can detect conflicts.
-            var changedFKs = new Dictionary<int, object>();
-            foreach (var dependent in ForeignKeyDependents)
-            {
-                var reference =
-                    RelationshipManager.GetRelatedEndInternal(dependent.Item1.ElementType.FullName, dependent.Item2.FromRole.Name) as
-                    EntityReference;
-                Contract.Assert(reference != null, "Expected reference to exist and be an entity reference (not collection)");
-
-                if (reference.TargetAccessor.HasProperty)
-                {
-                    var principal = WrappedEntity.GetNavigationPropertyValue(reference);
-                    if (principal != null)
-                    {
-                        ObjectStateEntry principalEntry;
-                        if (_cache.TryGetObjectStateEntry(principal, out principalEntry)
-                            && (principalEntry.State == EntityState.Modified || principalEntry.State == EntityState.Unchanged))
-                        {
-                            Contract.Assert(
-                                principalEntry is EntityEntry,
-                                "Existing entry for an entity must be an EntityEntry, not a RelationshipEntry");
-                            reference.UpdateForeignKeyValues(
-                                WrappedEntity, ((EntityEntry)principalEntry).WrappedEntity, changedFKs, forceChange: false);
-                        }
-                    }
-                }
-            }
-        }
-
-        // Method used for entities which don't implement IEntityWithRelationships
-        internal void TakeSnapshotOfRelationships()
-        {
-            Contract.Assert(_wrappedEntity != null, "wrapped entity shouldn't be null");
-            Contract.Assert(
-                !(_wrappedEntity.Entity is IEntityWithRelationships),
-                "this method should be called only for entities which don't implement IEntityWithRelationships");
-
-            var rm = _wrappedEntity.RelationshipManager;
-
-            var metadata = _cacheTypeMetadata;
-
-            var navigationProperties =
-                (metadata.CdmMetadata.EdmType as EntityType).NavigationProperties;
-
-            foreach (var n in navigationProperties)
-            {
-                var relatedEnd = rm.GetRelatedEndInternal(n.RelationshipType.FullName, n.ToEndMember.Name);
-                var val = WrappedEntity.GetNavigationPropertyValue(relatedEnd);
-
-                if (val != null)
-                {
-                    if (n.ToEndMember.RelationshipMultiplicity
-                        == RelationshipMultiplicity.Many)
-                    {
-                        // Collection
-                        var collection = val as IEnumerable;
-                        if (collection == null)
-                        {
-                            throw new EntityException(
-                                Strings.ObjectStateEntry_UnableToEnumerateCollection(n.Name, Entity.GetType().FullName));
-                        }
-
-                        foreach (var o in collection)
-                        {
-                            // Skip nulls in collections
-                            if (o != null)
-                            {
-                                TakeSnapshotOfSingleRelationship(relatedEnd, n, o);
-                            }
-                        }
-                    }
-                    else
-                    {
-                        // Reference
-                        TakeSnapshotOfSingleRelationship(relatedEnd, n, val);
-                    }
-                }
-            }
-        }
-
-        private void TakeSnapshotOfSingleRelationship(RelatedEnd relatedEnd, NavigationProperty n, object o)
-        {
-            // Related entity can be already attached, so find the existing entry
-            var relatedEntry = ObjectStateManager.FindEntityEntry(o);
-            IEntityWrapper relatedWrapper;
-
-            if (relatedEntry != null)
-            {
-                Contract.Assert(
-                    ObjectStateManager.TransactionManager.IsAddTracking ||
-                    ObjectStateManager.TransactionManager.IsAttachTracking, "Should be inside Attach or Add");
-
-                //relatedEntry.VerifyOrUpdateRelatedEnd(n, this._wrappedEntity);
-                relatedWrapper = relatedEntry._wrappedEntity;
-
-                // In case of unidirectional relationships, it is possible that the other end of relationship was already added
-                // to the context but its relationship manager doesn't contain proper related end with the current entity.
-                // In OSM we treat all relationships as bidirectional so the related end has to be updated.
-                var otherRelatedEnd = relatedWrapper.RelationshipManager.GetRelatedEndInternal(
-                    n.RelationshipType.FullName, n.FromEndMember.Name);
-                if (!otherRelatedEnd.ContainsEntity(_wrappedEntity))
-                {
-                    Contract.Assert(relatedWrapper.ObjectStateEntry != null, "Expected related entity to be tracked in snapshot code.");
-                    if (relatedWrapper.ObjectStateEntry.State
-                        == EntityState.Deleted)
-                    {
-                        throw Error.RelatedEnd_UnableToAddRelationshipWithDeletedEntity();
-                    }
-                    if (ObjectStateManager.TransactionManager.IsAttachTracking &&
-                        (State & (EntityState.Modified | EntityState.Unchanged)) != 0
-                        &&
-                        (relatedWrapper.ObjectStateEntry.State & (EntityState.Modified | EntityState.Unchanged)) != 0)
-                    {
-                        EntityEntry principalEntry = null;
-                        EntityEntry dependentEntry = null;
-                        if (relatedEnd.IsDependentEndOfReferentialConstraint(checkIdentifying: false))
-                        {
-                            principalEntry = relatedWrapper.ObjectStateEntry;
-                            dependentEntry = this;
-                        }
-                        else if (otherRelatedEnd.IsDependentEndOfReferentialConstraint(checkIdentifying: false))
-                        {
-                            principalEntry = this;
-                            dependentEntry = relatedWrapper.ObjectStateEntry;
-                        }
-                        if (principalEntry != null)
-                        {
-                            var constraint = ((AssociationType)relatedEnd.RelationMetadata).ReferentialConstraints[0];
-                            if (
-                                !RelatedEnd.VerifyRIConstraintsWithRelatedEntry(
-                                    constraint, dependentEntry.GetCurrentEntityValue, principalEntry.EntityKey))
-                            {
-                                throw Error.RelationshipManager_InconsistentReferentialConstraintProperties();
-                            }
-                        }
-                    }
-                    // Keep track of the fact that we aligned the related end here so that we can undo
-                    // it in rollback without wiping the already existing nav properties.
-                    var otherEndAsRef = otherRelatedEnd as EntityReference;
-                    if (otherEndAsRef != null
-                        && otherEndAsRef.NavigationPropertyIsNullOrMissing())
-                    {
-                        ObjectStateManager.TransactionManager.AlignedEntityReferences.Add(otherEndAsRef);
-                    }
-                    otherRelatedEnd.AddToLocalCache(_wrappedEntity, applyConstraints: true);
-                    otherRelatedEnd.OnAssociationChanged(CollectionChangeAction.Add, _wrappedEntity.Entity);
-                }
-            }
-            else
-            {
-                if (!ObjectStateManager.TransactionManager.WrappedEntities.TryGetValue(o, out relatedWrapper))
-                {
-                    relatedWrapper = ObjectStateManager.EntityWrapperFactory.WrapEntityUsingStateManager(o, ObjectStateManager);
-                }
-            }
-
-            if (!relatedEnd.ContainsEntity(relatedWrapper))
-            {
-                relatedEnd.AddToLocalCache(relatedWrapper, true);
-                relatedEnd.OnAssociationChanged(CollectionChangeAction.Add, relatedWrapper.Entity);
-            }
-        }
-
-        internal void DetectChangesInRelationshipsOfSingleEntity()
-        {
-            Contract.Assert(!IsKeyEntry, "Entry should be an EntityEntry");
-            Contract.Assert(!(Entity is IEntityWithRelationships), "Entity shouldn't implement IEntityWithRelationships");
-
-            var metadata = _cacheTypeMetadata;
-
-            var navigationProperties =
-                (metadata.CdmMetadata.EdmType as EntityType).NavigationProperties;
-
-            foreach (var n in navigationProperties)
-            {
-                var relatedEnd = WrappedEntity.RelationshipManager.GetRelatedEndInternal(n.RelationshipType.FullName, n.ToEndMember.Name);
-                Contract.Assert(relatedEnd != null, "relatedEnd is null");
-
-                var val = WrappedEntity.GetNavigationPropertyValue(relatedEnd);
-
-                var current = new HashSet<object>();
-                if (val != null)
-                {
-                    if (n.ToEndMember.RelationshipMultiplicity
-                        == RelationshipMultiplicity.Many)
-                    {
-                        // Collection
-                        var collection = val as IEnumerable;
-                        if (collection == null)
-                        {
-                            throw new EntityException(
-                                Strings.ObjectStateEntry_UnableToEnumerateCollection(n.Name, Entity.GetType().FullName));
-                        }
-                        foreach (var o in collection)
-                        {
-                            // Skip nulls in collections
-                            if (o != null)
-                            {
-                                current.Add(o);
-                            }
-                        }
-                    }
-                    else
-                    {
-                        // Reference
-                        current.Add(val);
-                    }
-                }
-
-                // find deleted entities
-                foreach (var o in relatedEnd.GetInternalEnumerable())
-                {
-                    if (!current.Contains(o))
-                    {
-                        AddRelationshipDetectedByGraph(
-                            ObjectStateManager.TransactionManager.DeletedRelationshipsByGraph, o, relatedEnd, verifyForAdd: false);
-                    }
-                    else
-                    {
-                        current.Remove(o);
-                    }
-                }
-
-                // "current" contains now only added entities
-                foreach (var o in current)
-                {
-                    AddRelationshipDetectedByGraph(
-                        ObjectStateManager.TransactionManager.AddedRelationshipsByGraph, o, relatedEnd, verifyForAdd: true);
-                }
-            }
-        }
-
-        private void AddRelationshipDetectedByGraph(
-            Dictionary<IEntityWrapper, Dictionary<RelatedEnd, HashSet<IEntityWrapper>>> relationships,
-            object relatedObject,
-            RelatedEnd relatedEndFrom,
-            bool verifyForAdd)
-        {
-            var relatedWrapper = ObjectStateManager.EntityWrapperFactory.WrapEntityUsingStateManager(relatedObject, ObjectStateManager);
-
-            AddDetectedRelationship(relationships, relatedWrapper, relatedEndFrom);
-
-            var relatedEndTo = relatedEndFrom.GetOtherEndOfRelationship(relatedWrapper);
-
-            if (verifyForAdd &&
-                relatedEndTo is EntityReference
-                &&
-                ObjectStateManager.FindEntityEntry(relatedObject) == null)
-            {
-                // If the relatedObject is not tracked by the context, let's detect it before OSM.PerformAdd to avoid
-                // making RelatedEnd.Add() more complicated (it would have to know when the values in relatedEndTo can be overriden, and when not
-                relatedEndTo.VerifyNavigationPropertyForAdd(_wrappedEntity);
-            }
-
-            AddDetectedRelationship(relationships, _wrappedEntity, relatedEndTo);
-        }
-
-        private void AddRelationshipDetectedByForeignKey(
-            Dictionary<IEntityWrapper, Dictionary<RelatedEnd, HashSet<EntityKey>>> relationships,
-            Dictionary<IEntityWrapper, Dictionary<RelatedEnd, HashSet<EntityKey>>> principalRelationships,
-            EntityKey relatedKey,
-            EntityEntry relatedEntry,
-            RelatedEnd relatedEndFrom)
-        {
-            Contract.Assert(!relatedKey.IsTemporary, "the relatedKey was created by a method which returns only permaanent keys");
-            AddDetectedRelationship(relationships, relatedKey, relatedEndFrom);
-
-            if (relatedEntry != null)
-            {
-                var relatedWrapper = relatedEntry.WrappedEntity;
-
-                var relatedEndTo = relatedEndFrom.GetOtherEndOfRelationship(relatedWrapper);
-
-                var permanentKeyOwner = ObjectStateManager.GetPermanentKey(relatedEntry.WrappedEntity, relatedEndTo, WrappedEntity);
-                AddDetectedRelationship(principalRelationships, permanentKeyOwner, relatedEndTo);
-            }
-        }
-
-        /// <summary>
-        /// Designed to be used by Change Detection methods to insert 
-        /// Added/Deleted relationships into <see cref="TransactionManager"/>
-        /// Creates new entries in the dictionaries if required
-        /// </summary>
-        /// <typeparam name="T">IEntityWrapper or EntityKey</typeparam>
-        /// <param name="relationships">The set of detected relationships to add this entry to</param>
-        /// <param name="relatedObject">The entity the relationship points to</param>
-        /// <param name="relatedEnd">The related end the relationship originates from</param>
-        private static void AddDetectedRelationship<T>(
-            Dictionary<IEntityWrapper, Dictionary<RelatedEnd, HashSet<T>>> relationships,
-            T relatedObject,
-            RelatedEnd relatedEnd)
-        {
-            // Update info about changes to this/from side of the relationship
-            Dictionary<RelatedEnd, HashSet<T>> alreadyDetectedRelationshipsFrom;
-            if (!relationships.TryGetValue(relatedEnd.WrappedOwner, out alreadyDetectedRelationshipsFrom))
-            {
-                alreadyDetectedRelationshipsFrom = new Dictionary<RelatedEnd, HashSet<T>>();
-                relationships.Add(relatedEnd.WrappedOwner, alreadyDetectedRelationshipsFrom);
-            }
-
-            HashSet<T> objectsInRelatedEnd;
-            if (!alreadyDetectedRelationshipsFrom.TryGetValue(relatedEnd, out objectsInRelatedEnd))
-            {
-                objectsInRelatedEnd = new HashSet<T>();
-                alreadyDetectedRelationshipsFrom.Add(relatedEnd, objectsInRelatedEnd);
-            }
-            else
-            {
-                if (relatedEnd is EntityReference)
-                {
-                    Contract.Assert(objectsInRelatedEnd.Count() == 1, "unexpected number of entities for EntityReference");
-                    var existingRelatedObject = objectsInRelatedEnd.First();
-                    if (!Equals(existingRelatedObject, relatedObject))
-                    {
-                        throw new InvalidOperationException(
-                            Strings.EntityReference_CannotAddMoreThanOneEntityToEntityReference(
-                                relatedEnd.RelationshipNavigation.To, relatedEnd.RelationshipNavigation.RelationshipName));
-                    }
-                }
-            }
-
-            objectsInRelatedEnd.Add(relatedObject);
-        }
-
-        /// <summary>
-        /// Detaches an entry and create in its place key entry if necessary
-        /// Removes relationships with another key entries and removes these key entries if necessary
-        /// </summary>
-        internal void Detach()
-        {
-            ValidateState();
-
-            Contract.Assert(!IsKeyEntry);
-
-            var createKeyEntry = false;
-
-            var relationshipManager = _wrappedEntity.RelationshipManager;
-            Contract.Assert(relationshipManager != null, "Entity wrapper returned a null RelationshipManager");
-            // Key entry should be created only when current entity is not in Added state
-            // and if the entity is a "OneToOne" or "ZeroToOne" end of some existing relationship.
-            createKeyEntry =
-                State != EntityState.Added &&
-                IsOneEndOfSomeRelationship();
-
-            _cache.TransactionManager.BeginDetaching();
-            try
-            {
-                // Remove current entity from collections/references (on both ends of relationship)
-                // Relationship entries are removed from ObjectStateManager if current entity is in Added state
-                // or if current entity is a "Many" end of the relationship.
-                // NOTE In this step only relationship entries which have normal entity on the other end
-                //      can be detached.
-                // NOTE In this step no Deleted relationship entries are detached.
-                relationshipManager.DetachEntityFromRelationships(State);
-            }
-            finally
-            {
-                _cache.TransactionManager.EndDetaching();
-            }
-
-            // Remove relationship entries which has a key entry on the other end.
-            // If the key entry does not have any other relationship, it is removed from Object State Manager.
-            // NOTE Relationship entries which have a normal entity on the other end are detached only if the relationship state is Deleted.
-            DetachRelationshipsEntries(relationshipManager);
-
-            var existingWrappedEntity = _wrappedEntity;
-            var key = _entityKey;
-            var state = State;
-
-            if (createKeyEntry)
-            {
-                DegradeEntry();
-            }
-            else
-            {
-                // If entity is in state different than Added state, entityKey should not be set to null
-                // EntityKey is set to null in
-                //    ObjectStateManger.ChangeState() ->
-                //    ObjectStateEntry.Reset() ->
-                //    ObjectStateEntry.DetachObjectStateManagerFromEntity()
-
-                // Store data required to restore the entity key if needed.
-                _wrappedEntity.ObjectStateEntry = null;
-
-                _cache.ChangeState(this, State, EntityState.Detached);
-            }
-
-            // In case the detach event modifies the key.
-            if (state != EntityState.Added)
-            {
-                existingWrappedEntity.EntityKey = key;
-            }
-        }
-
-        //"doFixup" equals to False is called from EntityCollection & Ref code only
-        internal void Delete(bool doFixup)
-        {
-            ValidateState();
-
-            if (IsKeyEntry)
-            {
-                throw new InvalidOperationException(Strings.ObjectStateEntry_CannotDeleteOnKeyEntry);
-            }
-
-            if (doFixup && State != EntityState.Deleted)
-            {
-                RelationshipManager.NullAllFKsInDependentsForWhichThisIsThePrincipal();
-                NullAllForeignKeys(); // May set conceptual nulls which will later be removed
-                FixupRelationships();
-            }
-
-            switch (State)
-            {
-                case EntityState.Added:
-                    Contract.Assert(
-                        EntityState.Added == State,
-                        "Expected ObjectStateEntry state is Added; make sure FixupRelationship did not corrupt cache entry state");
-
-                    _cache.ChangeState(this, EntityState.Added, EntityState.Detached);
-
-                    Contract.Assert(null == _modifiedFields, "There should not be any modified fields");
-
-                    break;
-                case EntityState.Modified:
-                    if (!doFixup)
-                    {
-                        // Even when we are not doing relationship fixup at the collection level, if the entry is not a relationship
-                        // we need to check to see if there are relationships that are referencing keys that should be removed
-                        // this mainly occurs in cascade delete scenarios
-                        DeleteRelationshipsThatReferenceKeys(null, null);
-                    }
-                    Contract.Assert(
-                        EntityState.Modified == State,
-                        "Expected ObjectStateEntry state is Modified; make sure FixupRelationship did not corrupt cache entry state");
-                    _cache.ChangeState(this, EntityState.Modified, EntityState.Deleted);
-                    State = EntityState.Deleted;
-
-                    break;
-                case EntityState.Unchanged:
-                    if (!doFixup)
-                    {
-                        // Even when we are not doing relationship fixup at the collection level, if the entry is not a relationship
-                        // we need to check to see if there are relationships that are referencing keys that should be removed
-                        // this mainly occurs in cascade delete scenarios
-                        DeleteRelationshipsThatReferenceKeys(null, null);
-                    }
-                    Contract.Assert(State == EntityState.Unchanged, "Unexpected state");
-                    Contract.Assert(
-                        EntityState.Unchanged == State,
-                        "Expected ObjectStateEntry state is Unchanged; make sure FixupRelationship did not corrupt cache entry state");
-                    _cache.ChangeState(this, EntityState.Unchanged, EntityState.Deleted);
-                    Contract.Assert(null == _modifiedFields, "There should not be any modified fields");
-                    State = EntityState.Deleted;
-
-                    break;
-                case EntityState.Deleted:
-                    // no-op
-                    break;
-            }
-        }
-
-        /// <summary>
-        /// Nulls all FK values in this entity, or sets conceptual nulls if they are not nullable.
-        /// </summary>
-        private void NullAllForeignKeys()
-        {
-            foreach (var dependent in ForeignKeyDependents)
-            {
-                var relatedEnd = WrappedEntity.RelationshipManager.GetRelatedEndInternal(
-                    dependent.Item1.ElementType.FullName, dependent.Item2.FromRole.Name) as EntityReference;
-                Contract.Assert(relatedEnd != null, "Expected non-null EntityReference to principal.");
-                relatedEnd.NullAllForeignKeys();
-            }
-        }
-
-        private bool IsOneEndOfSomeRelationship()
-        {
-            foreach (var relationshipEntry in _cache.FindRelationshipsByKey(EntityKey))
-            {
-                var multiplicity = GetAssociationEndMember(relationshipEntry).RelationshipMultiplicity;
-                if (multiplicity == RelationshipMultiplicity.One
-                    ||
-                    multiplicity == RelationshipMultiplicity.ZeroOrOne)
-                {
-                    var targetKey = relationshipEntry.RelationshipWrapper.GetOtherEntityKey(EntityKey);
-                    var relatedEntry = _cache.GetEntityEntry(targetKey);
-                    // Relationships with KeyEntries don't count.
-                    if (!relatedEntry.IsKeyEntry)
-                    {
-                        return true;
-                    }
-                }
-            }
-            return false;
-        }
-
-        // Detaches related relationship entries if other ends of these relationships are key entries.
-        // Detaches also related relationship entries if the entry is in Deleted state and the multiplicity is Many.
-        // Key entry from the other side of the relationship is removed if is not related to other entries.
-        private void DetachRelationshipsEntries(RelationshipManager relationshipManager)
-        {
-            Contract.Requires(relationshipManager != null);
-            Contract.Assert(!IsKeyEntry, "Should only be detaching relationships with key entries if the source is not a key entry");
-
-            foreach (var relationshipEntry in _cache.CopyOfRelationshipsByKey(EntityKey))
-            {
-                // Get state entry for other side of the relationship
-                var targetKey = relationshipEntry.RelationshipWrapper.GetOtherEntityKey(EntityKey);
-                Contract.Assert(targetKey != null, "EntityKey not on either side of relationship as expected");
-
-                var relatedEntry = _cache.GetEntityEntry(targetKey);
-                if (relatedEntry.IsKeyEntry)
-                {
-                    // This must be an EntityReference, so set the DetachedEntityKey if the relationship is currently Added or Unchanged  
-                    // devnote: This assumes that we are in the middle of detaching the entity associated with this state entry, because
-                    //          we don't always want to preserve the EntityKey for every detached relationship, if the source entity itself isn't being detached
-                    if (relationshipEntry.State
-                        != EntityState.Deleted)
-                    {
-                        var targetMember = relationshipEntry.RelationshipWrapper.GetAssociationEndMember(targetKey);
-                        // devnote: Since we know the target end of this relationship is a key entry, it has to be a reference, so just cast
-                        var entityReference =
-                            (EntityReference)
-                            relationshipManager.GetRelatedEndInternal(targetMember.DeclaringType.FullName, targetMember.Name);
-                        entityReference.DetachedEntityKey = targetKey;
-                    }
-                    // else do nothing -- we can't null out the key for Deleted state, because there could be other relationships with this same source in a different state
-
-                    // Remove key entry if necessary
-                    relationshipEntry.DeleteUnnecessaryKeyEntries();
-                    // Remove relationship entry
-                    relationshipEntry.DetachRelationshipEntry();
-                }
-                else
-                {
-                    // Detach deleted relationships
-                    if (relationshipEntry.State
-                        == EntityState.Deleted)
-                    {
-                        var multiplicity = GetAssociationEndMember(relationshipEntry).RelationshipMultiplicity;
-                        if (multiplicity == RelationshipMultiplicity.Many)
-                        {
-                            relationshipEntry.DetachRelationshipEntry();
-                        }
-                    }
-                }
-            }
-        }
-
-        private void FixupRelationships()
-        {
-            var relationshipManager = _wrappedEntity.RelationshipManager;
-            Contract.Assert(relationshipManager != null, "Entity wrapper returned a null RelationshipManager");
-            relationshipManager.RemoveEntityFromRelationships();
-            DeleteRelationshipsThatReferenceKeys(null, null);
-        }
-
-        /// <summary>
-        /// see if there are any relationship entries that point to key entries
-        /// if there are, remove the relationship entry
-        /// This is called when one of the ends of a relationship is being removed
-        /// </summary>
-        /// <param name="relationshipSet">An option relationshipSet; deletes only relationships that are part of this set</param>
-        internal void DeleteRelationshipsThatReferenceKeys(RelationshipSet relationshipSet, RelationshipEndMember endMember)
-        {
-            if (State != EntityState.Detached)
-            {
-                // devnote: Need to use a copy of the relationships list because we may be deleting Added
-                //          relationships, which will be removed from the list while we are still iterating
-                foreach (var relationshipEntry in _cache.CopyOfRelationshipsByKey(EntityKey))
-                {
-                    // Only delete the relationship entry if it is not already deleted (in which case we cannot access its values)
-                    // and when the given (optionally) relationshipSet matches the one in teh relationship entry
-                    if ((relationshipEntry.State != EntityState.Deleted)
-                        &&
-                        (relationshipSet == null || relationshipSet == relationshipEntry.EntitySet))
-                    {
-                        var otherEnd = GetOtherEndOfRelationship(relationshipEntry);
-                        if (endMember == null
-                            || endMember == otherEnd.GetAssociationEndMember(relationshipEntry))
-                        {
-                            for (var i = 0; i < 2; i++)
-                            {
-                                var entityKey = relationshipEntry.GetCurrentRelationValue(i) as EntityKey;
-                                if ((object)entityKey != null)
-                                {
-                                    var relatedEntry = _cache.GetEntityEntry(entityKey);
-                                    if (relatedEntry.IsKeyEntry)
-                                    {
-                                        // remove the relationshipEntry
-                                        relationshipEntry.Delete(false);
-                                        break;
-                                    }
-                                }
-                            }
-                        }
-                    }
-                }
-            }
-        }
-
-        // Retrieve referential constraint properties from Principal entities (possibly recursively)
-        // and check referential constraint properties in the Dependent entities (1 level only)
-        // This code does not check the constraints on FKs because that work is instead done by
-        // the FK fixup code that is also called from AcceptChanges.
-        // Returns true if any FK relationships were skipped so that they can be checked again after fixup
-        private bool RetrieveAndCheckReferentialConstraintValuesInAcceptChanges()
-        {
-            var relationshipManager = _wrappedEntity.RelationshipManager;
-            Contract.Assert(relationshipManager != null, "Entity wrapper returned a null RelationshipManager");
-            // Find key property names which are part of referential integrity constraints
-            List<string> propertiesToRetrieve; // names of properties which should be retrieved from Principal entities
-            bool propertiesToCheckExist; // true iff there are properties which should be checked in dependent entities
-
-            // Get RI property names from metadata
-            var skippedFKs = relationshipManager.FindNamesOfReferentialConstraintProperties(
-                out propertiesToRetrieve, out propertiesToCheckExist, skipFK: true);
-
-            // Do not try to retrieve RI properties if entity doesn't participate in any RI Constraints
-            if (propertiesToRetrieve != null)
-            {
-                // Retrieve key values from related entities
-                Dictionary<string, KeyValuePair<object, IntBox>> properties;
-
-                // Create HashSet to store references to already visited entities, used to detect circular references
-                var visited = new HashSet<object>();
-
-                relationshipManager.RetrieveReferentialConstraintProperties(out properties, visited, includeOwnValues: false);
-
-                // Update properties
-                foreach (var pair in properties)
-                {
-                    SetCurrentEntityValue(pair.Key /*name*/, pair.Value.Key /*value*/);
-                }
-            }
-
-            if (propertiesToCheckExist)
-            {
-                // Compare properties of current entity with properties of the dependent entities
-                CheckReferentialConstraintPropertiesInDependents();
-            }
-            return skippedFKs;
-        }
-
-        internal void RetrieveReferentialConstraintPropertiesFromKeyEntries(Dictionary<string, KeyValuePair<object, IntBox>> properties)
-        {
-            string thisRole;
-            AssociationSet association;
-
-            // Iterate through related relationship entries
-            foreach (var relationshipEntry in _cache.FindRelationshipsByKey(EntityKey))
-            {
-                var otherEnd = GetOtherEndOfRelationship(relationshipEntry);
-
-                // We only try to retrieve properties from key entries
-                if (otherEnd.IsKeyEntry)
-                {
-                    association = (AssociationSet)relationshipEntry.EntitySet;
-                    Contract.Assert(association != null, "relationship is not an association");
-
-                    // Iterate through referential constraints of the association of the relationship
-                    // NOTE PERFORMANCE This collection in current stack can have 0 or 1 elements
-                    foreach (var constraint in association.ElementType.ReferentialConstraints)
-                    {
-                        thisRole = GetAssociationEndMember(relationshipEntry).Name;
-
-                        // Check if curent entry is a dependent end of the referential constraint
-                        if (constraint.ToRole.Name == thisRole)
-                        {
-                            Contract.Assert(!otherEnd.EntityKey.IsTemporary, "key of key entry can't be temporary");
-                            IList<EntityKeyMember> otherEndKeyValues = otherEnd.EntityKey.EntityKeyValues;
-                            Contract.Assert(otherEndKeyValues != null, "key entry must have key values");
-
-                            // NOTE PERFORMANCE Number of key properties is supposed to be "small"
-                            foreach (var pair in otherEndKeyValues)
-                            {
-                                for (var i = 0; i < constraint.FromProperties.Count; ++i)
-                                {
-                                    if (constraint.FromProperties[i].Name
-                                        == pair.Key)
-                                    {
-                                        AddOrIncreaseCounter(properties, constraint.ToProperties[i].Name, pair.Value);
-                                    }
-                                }
-                            }
-                        }
-                    }
-                }
-            }
-        }
-
-        internal static void AddOrIncreaseCounter(
-            Dictionary<string, KeyValuePair<object, IntBox>> properties, string propertyName, object propertyValue)
-        {
-            Contract.Requires(properties != null);
-            Contract.Requires(propertyName != null);
-            Contract.Requires(propertyValue != null);
-
-            if (properties.ContainsKey(propertyName))
-            {
-                // If this property already exists in the dictionary, check if value is the same then increase the counter
-
-                var valueCounterPair = properties[propertyName];
-
-                if (!ByValueEqualityComparer.Default.Equals(valueCounterPair.Key, propertyValue))
-                {
-                    throw Error.RelationshipManager_InconsistentReferentialConstraintProperties();
-                }
-                else
-                {
-                    valueCounterPair.Value.Value = valueCounterPair.Value.Value + 1;
-                }
-            }
-            else
-            {
-                // If property doesn't exist in the dictionary - add new entry with pair<value, counter>
-                properties[propertyName] = new KeyValuePair<object, IntBox>(propertyValue, new IntBox(1));
-            }
-        }
-
-        // Check if related dependent entities contain proper property values
-        // Only entities in Unchanged and Modified state are checked (including KeyEntries)
-        private void CheckReferentialConstraintPropertiesInDependents()
-        {
-            string thisRole;
-            AssociationSet association;
-
-            // Iterate through related relationship entries
-            foreach (var relationshipEntry in _cache.FindRelationshipsByKey(EntityKey))
-            {
-                var otherEnd = GetOtherEndOfRelationship(relationshipEntry);
-
-                // We only check entries which are in Unchanged or Modified state
-                // (including KeyEntries which are always in Unchanged State)
-                if (otherEnd.State == EntityState.Unchanged
-                    || otherEnd.State == EntityState.Modified)
-                {
-                    association = (AssociationSet)relationshipEntry.EntitySet;
-                    Contract.Assert(association != null, "relationship is not an association");
-
-                    // Iterate through referential constraints of the association of the relationship
-                    // NOTE PERFORMANCE This collection in current stack can have 0 or 1 elements
-                    foreach (var constraint in association.ElementType.ReferentialConstraints)
-                    {
-                        thisRole = GetAssociationEndMember(relationshipEntry).Name;
-
-                        // Check if curent entry is a principal end of the referential constraint
-                        if (constraint.FromRole.Name == thisRole)
-                        {
-                            Contract.Assert(!otherEnd.EntityKey.IsTemporary, "key of Unchanged or Modified entry can't be temporary");
-                            IList<EntityKeyMember> otherEndKeyValues = otherEnd.EntityKey.EntityKeyValues;
-                            // NOTE PERFORMANCE Number of key properties is supposed to be "small"
-                            foreach (var pair in otherEndKeyValues)
-                            {
-                                for (var i = 0; i < constraint.FromProperties.Count; ++i)
-                                {
-                                    if (constraint.ToProperties[i].Name
-                                        == pair.Key)
-                                    {
-                                        if (
-                                            !ByValueEqualityComparer.Default.Equals(
-                                                GetCurrentEntityValue(constraint.FromProperties[i].Name), pair.Value))
-                                        {
-                                            throw Error.RelationshipManager_InconsistentReferentialConstraintProperties();
-                                        }
-                                    }
-                                }
-                            }
-                        }
-                    }
-                }
-            }
-        }
-
-        internal void PromoteKeyEntry(IEntityWrapper wrappedEntity, StateManagerTypeMetadata typeMetadata)
-        {
-            Contract.Requires(wrappedEntity != null, "entity wrapper cannot be null.");
-            Contract.Requires(wrappedEntity.Entity != null, "entity cannot be null.");
-            Contract.Requires(typeMetadata != null, "typeMetadata cannot be null.");
-            Contract.Assert(IsKeyEntry, "ObjectStateEntry should be a key.");
-
-            _wrappedEntity = wrappedEntity;
-            _wrappedEntity.ObjectStateEntry = this;
-
-            // Allow updating of cached metadata because the actual entity might be a derived type
-            _cacheTypeMetadata = typeMetadata;
-
-            SetChangeTrackingFlags();
-        }
-
-        /// <summary>
-        /// Turns this entry into a key entry (SPAN stub).
-        /// </summary>
-        internal void DegradeEntry()
-        {
-            Contract.Assert(!IsKeyEntry);
-            Contract.Assert((object)_entityKey != null);
-
-            _entityKey = EntityKey; //Performs validation.
-
-            RemoveFromForeignKeyIndex();
-
-            _wrappedEntity.SetChangeTracker(null);
-
-            _modifiedFields = null;
-            _originalValues = null;
-            _originalComplexObjects = null;
-
-            // we don't want temporary keys to exist outside of the context
-            if (State == EntityState.Added)
-            {
-                _wrappedEntity.EntityKey = null;
-                _entityKey = null;
-            }
-
-            if (State != EntityState.Unchanged)
-            {
-                _cache.ChangeState(this, State, EntityState.Unchanged);
-                State = EntityState.Unchanged;
-            }
-
-            _cache.RemoveEntryFromKeylessStore(_wrappedEntity);
-            _wrappedEntity.DetachContext();
-            _wrappedEntity.ObjectStateEntry = null;
-
-            var degradedEntity = _wrappedEntity.Entity;
-            _wrappedEntity = NullEntityWrapper.NullWrapper;
-
-            SetChangeTrackingFlags();
-
-            _cache.OnObjectStateManagerChanged(CollectionChangeAction.Remove, degradedEntity);
-
-            Contract.Assert(IsKeyEntry);
-        }
-
-        internal void AttachObjectStateManagerToEntity()
-        {
-            // This method should only be called in cases where we really have an entity to attach to
-            Contract.Assert(_wrappedEntity.Entity != null, "Cannot attach a null entity to the state manager");
-            _wrappedEntity.SetChangeTracker(this);
-            _wrappedEntity.TakeSnapshot(this);
-        }
-
-        // Get values of key properties which doesn't already exist in passed in 'properties'
-        internal void GetOtherKeyProperties(Dictionary<string, KeyValuePair<object, IntBox>> properties)
-        {
-            Contract.Requires(properties != null);
-            Contract.Assert(_cacheTypeMetadata != null);
-            Contract.Assert(_cacheTypeMetadata.DataRecordInfo != null);
-            Contract.Assert(_cacheTypeMetadata.DataRecordInfo.RecordType != null);
-
-            var entityType = _cacheTypeMetadata.DataRecordInfo.RecordType.EdmType as EntityType;
-            Contract.Assert(entityType != null, "EntityType == null");
-
-            foreach (var member in entityType.KeyMembers)
-            {
-                if (!properties.ContainsKey(member.Name))
-                {
-                    properties[member.Name] = new KeyValuePair<object, IntBox>(GetCurrentEntityValue(member.Name), new IntBox(1));
-                }
-            }
-        }
-
-        internal void AddOriginalValue(StateManagerMemberMetadata memberMetadata, object userObject, object value)
-        {
-            if (null == _originalValues)
-            {
-                _originalValues = new List<StateManagerValue>();
-            }
-            _originalValues.Add(new StateManagerValue(memberMetadata, userObject, value));
-        }
-
-        internal void CompareKeyProperties(object changed)
-        {
-            Contract.Requires(changed != null);
-            Contract.Assert(!IsKeyEntry);
-
-            var metadata = _cacheTypeMetadata;
-
-            var fieldCount = GetFieldCount(metadata);
-            object currentValueNew;
-            object currentValueOld;
-
-            for (var i = 0; i < fieldCount; i++)
-            {
-                var member = metadata.Member(i);
-                if (member.IsPartOfKey)
-                {
-                    Contract.Assert(!member.IsComplex);
-
-                    currentValueNew = member.GetValue(changed);
-                    currentValueOld = member.GetValue(_wrappedEntity.Entity);
-
-                    if (!ByValueEqualityComparer.Default.Equals(currentValueNew, currentValueOld))
-                    {
-                        throw new InvalidOperationException(Strings.ObjectStateEntry_CannotModifyKeyProperty(member.CLayerName));
-                    }
-                }
-            }
-        }
-
-        // helper method used to get value of property
-        internal object GetCurrentEntityValue(string memberName)
-        {
-            var ordinal = _cacheTypeMetadata.GetOrdinalforOLayerMemberName(memberName);
-            return GetCurrentEntityValue(_cacheTypeMetadata, ordinal, _wrappedEntity.Entity, ObjectStateValueRecord.CurrentUpdatable);
-        }
-
-        /// <summary>
-        /// Verifies that the property with the given ordinal is editable.
-        /// </summary>
-        /// <exception cref="InvalidOperationException">the property is not editable</exception>
-        internal void VerifyEntityValueIsEditable(StateManagerTypeMetadata typeMetadata, int ordinal, string memberName)
-        {
-            Contract.Requires(typeMetadata != null, "Cannot verify entity or complex object is editable if typeMetadata is null.");
-
-            if (State == EntityState.Deleted)
-            {
-                throw new InvalidOperationException(Strings.ObjectStateEntry_CantModifyDetachedDeletedEntries);
-            }
-
-            var member = typeMetadata.Member(ordinal);
-
-            Contract.Assert(member != null, "Member shouldn't be null.");
-
-            // Key fields are only editable if the entry is the Added state.
-            if (member.IsPartOfKey
-                && State != EntityState.Added)
-            {
-                throw new InvalidOperationException(Strings.ObjectStateEntry_CannotModifyKeyProperty(memberName));
-            }
-        }
-
-        // This API are mainly for DbDataRecord implementations to get and set the values
-        // also for loadoptions, setoldvalue will be used.
-        // we should handle just for C-space, we will not recieve a call from O-space for set
-        // We will not also return any value in term of O-Layer. all set and gets for us is in terms of C-layer.
-        // the only O-layer interaction we have is through delegates from entity.
-        internal void SetCurrentEntityValue(StateManagerTypeMetadata metadata, int ordinal, object userObject, object newValue)
-        {
-            // required to validate state because entity could be detatched from this context and added to another context
-            // and we want this to fail instead of setting the value which would redirect to the other context
-            ValidateState();
-
-            var member = metadata.Member(ordinal);
-            Contract.Assert(member != null, "StateManagerMemberMetadata was not found for the given ordinal.");
-
-            if (member.IsComplex)
-            {
-                if (newValue == null
-                    || newValue == DBNull.Value)
-                {
-                    throw new InvalidOperationException(Strings.ComplexObject_NullableComplexTypesNotSupported(member.CLayerName));
-                }
-
-                var newValueRecord = newValue as IExtendedDataRecord;
-                if (newValueRecord == null)
-                {
-                    throw new ArgumentException(Strings.ObjectStateEntry_InvalidTypeForComplexTypeProperty, "newValue");
-                }
-
-                newValue = _cache.ComplexTypeMaterializer.CreateComplex(newValueRecord, newValueRecord.DataRecordInfo, null);
-            }
-
-            _wrappedEntity.SetCurrentValue(this, member, ordinal, userObject, newValue);
-        }
-
-        private void TransitionRelationshipsForAdd()
-        {
-            foreach (var relationshipEntry in _cache.CopyOfRelationshipsByKey(EntityKey))
-            {
-                // Unchanged -> Added
-                if (relationshipEntry.State
-                    == EntityState.Unchanged)
-                {
-                    ObjectStateManager.ChangeState(relationshipEntry, EntityState.Unchanged, EntityState.Added);
-                    relationshipEntry.State = EntityState.Added;
-                }
-                // Deleted -> Detached
-                else if (relationshipEntry.State
-                         == EntityState.Deleted)
-                {
-                    // Remove key entry if necessary
-                    relationshipEntry.DeleteUnnecessaryKeyEntries();
-                    // Remove relationship entry
-                    relationshipEntry.DetachRelationshipEntry();
-                }
-            }
-        }
-
-        [SuppressMessage("Microsoft.Performance", "CA1822:MarkMembersAsStatic")]
-        [Conditional("DEBUG")]
-        private void VerifyIsNotRelated()
-        {
-            Contract.Assert(!IsKeyEntry, "shouldn't be called for a key entry");
-
-            WrappedEntity.RelationshipManager.VerifyIsNotRelated();
-        }
-
-        [SuppressMessage("Microsoft.Maintainability", "CA1502:AvoidExcessiveComplexity")]
-        internal void ChangeObjectState(EntityState requestedState)
-        {
-            if (IsKeyEntry)
-            {
-                if (requestedState == EntityState.Unchanged)
-                {
-                    return; // No-op
-                }
-                throw new InvalidOperationException(Strings.ObjectStateEntry_CannotModifyKeyEntryState);
-            }
-
-            switch (State)
-            {
-                case EntityState.Added:
-                    switch (requestedState)
-                    {
-                        case EntityState.Added:
-                            // Relationship fixup: Unchanged -> Added,  Deleted -> Detached
-                            TransitionRelationshipsForAdd();
-                            break;
-                        case EntityState.Unchanged:
-                            // Relationship fixup: none
-                            AcceptChanges();
-                            break;
-                        case EntityState.Modified:
-                            // Relationship fixup: none
-                            AcceptChanges();
-                            SetModified();
-                            SetModifiedAll();
-                            break;
-                        case EntityState.Deleted:
-                            // Need to forget conceptual nulls so that AcceptChanges does not throw.
-                            // Note that there should always be no conceptual nulls left when we get into the Deleted state.
-                            _cache.ForgetEntryWithConceptualNull(this, resetAllKeys: true);
-                            // Relationship fixup: Added -> Detached, Unchanged -> Deleted
-                            AcceptChanges();
-                            // NOTE: OSM.TransactionManager.IsLocalPublicAPI == true so cascade delete and RIC are disabled
-                            Delete(true);
-                            break;
-                        case EntityState.Detached:
-                            // Relationship fixup: * -> Detached
-                            Detach();
-                            break;
-                        default:
-                            throw new ArgumentException(Strings.ObjectContext_InvalidEntityState, "requestedState");
-                    }
-                    break;
-                case EntityState.Unchanged:
-                    switch (requestedState)
-                    {
-                        case EntityState.Added:
-                            ObjectStateManager.ReplaceKeyWithTemporaryKey(this);
-                            _modifiedFields = null;
-                            _originalValues = null;
-                            _originalComplexObjects = null;
-                            State = EntityState.Added;
-                            // Relationship fixup: Unchanged -> Added,  Deleted -> Detached
-                            TransitionRelationshipsForAdd();
-                            break;
-                        case EntityState.Unchanged:
-                            // Relationship fixup: none
-                            break;
-                        case EntityState.Modified:
-                            // Relationship fixup: none
-                            SetModified();
-                            SetModifiedAll();
-                            break;
-                        case EntityState.Deleted:
-                            // Relationship fixup: Added -> Detached,  Unchanged -> Deleted
-                            // NOTE: OSM.TransactionManager.IsLocalPublicAPI == true so cascade delete and RIC are disabled
-                            Delete(true);
-                            break;
-                        case EntityState.Detached:
-                            // Relationship fixup: * -> Detached
-                            Detach();
-                            break;
-                        default:
-                            throw new ArgumentException(Strings.ObjectContext_InvalidEntityState, "requestedState");
-                    }
-                    break;
-                case EntityState.Modified:
-                    switch (requestedState)
-                    {
-                        case EntityState.Added:
-                            ObjectStateManager.ReplaceKeyWithTemporaryKey(this);
-                            _modifiedFields = null;
-                            _originalValues = null;
-                            _originalComplexObjects = null;
-                            State = EntityState.Added;
-                            // Relationship fixup: Unchanged -> Added,  Deleted -> Detached
-                            TransitionRelationshipsForAdd();
-                            break;
-                        case EntityState.Unchanged:
-                            AcceptChanges();
-                            // Relationship fixup: none
-                            break;
-                        case EntityState.Modified:
-                            // Relationship fixup: none
-                            SetModified();
-                            SetModifiedAll();
-                            break;
-                        case EntityState.Deleted:
-                            // Relationship fixup: Added -> Detached,  Unchanged -> Deleted
-                            // NOTE: OSM.TransactionManager.IsLocalPublicAPI == true so cascade delete and RIC are disabled
-                            Delete(true);
-                            break;
-                        case EntityState.Detached:
-                            // Relationship fixup: * -> Detached
-                            Detach();
-                            break;
-                        default:
-                            throw new ArgumentException(Strings.ObjectContext_InvalidEntityState, "requestedState");
-                    }
-                    break;
-                case EntityState.Deleted:
-                    switch (requestedState)
-                    {
-                        case EntityState.Added:
-                            // Throw if the entry has some not-Deleted relationships
-                            VerifyIsNotRelated();
-                            TransitionRelationshipsForAdd();
-                            ObjectStateManager.ReplaceKeyWithTemporaryKey(this);
-                            _modifiedFields = null;
-                            _originalValues = null;
-                            _originalComplexObjects = null;
-                            State = EntityState.Added;
-                            _cache.FixupReferencesByForeignKeys(this); // Make sure refs based on FK values are set
-                            _cache.OnObjectStateManagerChanged(CollectionChangeAction.Add, Entity);
-                            break;
-                        case EntityState.Unchanged:
-                            // Throw if the entry has some not-Deleted relationship
-                            VerifyIsNotRelated();
-                            _modifiedFields = null;
-                            _originalValues = null;
-                            _originalComplexObjects = null;
-
-                            ObjectStateManager.ChangeState(this, EntityState.Deleted, EntityState.Unchanged);
-                            State = EntityState.Unchanged;
-
-                            _wrappedEntity.TakeSnapshot(this); // refresh snapshot
-
-                            _cache.FixupReferencesByForeignKeys(this); // Make sure refs based on FK values are set
-                            _cache.OnObjectStateManagerChanged(CollectionChangeAction.Add, Entity);
-
-                            // Relationship fixup: none
-                            break;
-                        case EntityState.Modified:
-                            // Throw if the entry has some not-Deleted relationship
-                            VerifyIsNotRelated();
-                            // Relationship fixup: none
-                            ObjectStateManager.ChangeState(this, EntityState.Deleted, EntityState.Modified);
-                            State = EntityState.Modified;
-                            SetModifiedAll();
-
-                            _cache.FixupReferencesByForeignKeys(this); // Make sure refs based on FK values are set
-                            _cache.OnObjectStateManagerChanged(CollectionChangeAction.Add, Entity);
-
-                            break;
-                        case EntityState.Deleted:
-                            // No-op
-                            break;
-                        case EntityState.Detached:
-                            // Relationship fixup: * -> Detached
-                            Detach();
-                            break;
-                        default:
-                            throw new ArgumentException(Strings.ObjectContext_InvalidEntityState, "requestedState");
-                    }
-                    break;
-                case EntityState.Detached:
-                    Debug.Fail("detached entry");
-                    break;
-            }
-        }
-
-        internal void UpdateOriginalValues(object entity)
-        {
-            Contract.Assert(EntityState.Added != State, "Cannot change original values of an entity in the Added state");
-
-            var oldState = State;
-
-            UpdateRecordWithSetModified(entity, EditableOriginalValues);
-
-            if (oldState == EntityState.Unchanged
-                && State == EntityState.Modified)
-            {
-                // The UpdateRecord changes state but doesn't update ObjectStateManager's dictionaries.
-                ObjectStateManager.ChangeState(this, oldState, EntityState.Modified);
-            }
-        }
-
-        internal void UpdateRecordWithoutSetModified(object value, DbUpdatableDataRecord current)
-        {
-            UpdateRecord(value, current, UpdateRecordBehavior.WithoutSetModified, s_EntityRoot);
-        }
-
-        internal void UpdateRecordWithSetModified(object value, DbUpdatableDataRecord current)
-        {
-            UpdateRecord(value, current, UpdateRecordBehavior.WithSetModified, s_EntityRoot);
-        }
-
-        private enum UpdateRecordBehavior
-        {
-            WithoutSetModified,
-            WithSetModified
-        }
-
-        internal const int s_EntityRoot = -1;
-
-        private void UpdateRecord(object value, DbUpdatableDataRecord current, UpdateRecordBehavior behavior, int propertyIndex)
-        {
-            Contract.Requires(null != value, "null value");
-            Contract.Requires(null != current, "null CurrentValueRecord");
-            Contract.Requires(!(value is IEntityWrapper));
-            Contract.Requires(
-                propertyIndex == s_EntityRoot ||
-                propertyIndex >= 0, "Unexpected index. Use -1 if the passed value is an entity, not a complex type object");
-
-            // get Metadata for type
-            var typeMetadata = current._metadata;
-            var recordInfo = typeMetadata.DataRecordInfo;
-
-            foreach (var field in recordInfo.FieldMetadata)
-            {
-                var index = field.Ordinal;
-
-                var member = typeMetadata.Member(index);
-                var fieldValue = member.GetValue(value) ?? DBNull.Value;
-
-                if (Helper.IsComplexType(field.FieldType.TypeUsage.EdmType))
-                {
-                    var existing = current.GetValue(index);
-                    // Ensure that the existing ComplexType value is not null. This is not supported.
-                    if (existing == DBNull.Value)
-                    {
-                        throw new InvalidOperationException(Strings.ComplexObject_NullableComplexTypesNotSupported(field.FieldType.Name));
-                    }
-                    else if (fieldValue != DBNull.Value)
-                    {
-                        // There is both an IExtendedDataRecord and an existing CurrentValueRecord
-
-                        // This part is different than Shaper.UpdateRecord - we have to remember the name of property on the entity (for complex types)
-                        // For property of a complex type the rootCLayerName is CLayerName of the complex property on the entity.
-                        UpdateRecord(
-                            fieldValue, (DbUpdatableDataRecord)existing,
-                            behavior,
-                            propertyIndex == s_EntityRoot ? index : propertyIndex);
-                    }
-                }
-                else
-                {
-                    Contract.Assert(Helper.IsScalarType(field.FieldType.TypeUsage.EdmType), "Expected primitive or enum type.");
-
-                    // Set the new value if it doesn't match the existing value or if the field is modified, not a primary key, and
-                    // this entity has a conceptual null, since setting the field may then clear the conceptual null--see 640443.
-                    if (HasRecordValueChanged(current, index, fieldValue)
-                        && !member.IsPartOfKey)
-                    {
-                        current.SetValue(index, fieldValue);
-
-                        if (behavior == UpdateRecordBehavior.WithSetModified)
-                        {
-                            // This part is different than Shaper.UpdateRecord - we have to mark the field as modified.
-                            // For property of a complex type the rootCLayerName is CLayerName of the complex property on the entity.
-                            SetModifiedPropertyInternal(propertyIndex == s_EntityRoot ? index : propertyIndex);
-                        }
-                    }
-                }
-            }
-        }
-
-        internal bool HasRecordValueChanged(DbDataRecord record, int propertyIndex, object newFieldValue)
-        {
-            var existing = record.GetValue(propertyIndex);
-            return (existing != newFieldValue) &&
-                   ((DBNull.Value == newFieldValue) ||
-                    (DBNull.Value == existing) ||
-                    (!ByValueEqualityComparer.Default.Equals(existing, newFieldValue))) ||
-                   (_cache.EntryHasConceptualNull(this) && _modifiedFields != null && _modifiedFields[propertyIndex]);
-        }
-
-        internal void ApplyCurrentValuesInternal(IEntityWrapper wrappedCurrentEntity)
-        {
-            Contract.Requires(wrappedCurrentEntity != null);
-            Contract.Assert(!IsKeyEntry, "Cannot apply values to a key KeyEntry.");
-
-            if (State != EntityState.Modified
-                && State != EntityState.Unchanged)
-            {
-                throw new InvalidOperationException(Strings.ObjectContext_EntityMustBeUnchangedOrModified(State.ToString()));
-            }
-
-            if (WrappedEntity.IdentityType
-                != wrappedCurrentEntity.IdentityType)
-            {
-                throw new ArgumentException(
-                    Strings.ObjectContext_EntitiesHaveDifferentType(
-                        Entity.GetType().FullName, wrappedCurrentEntity.Entity.GetType().FullName));
-            }
-
-            CompareKeyProperties(wrappedCurrentEntity.Entity);
-
-            UpdateCurrentValueRecord(wrappedCurrentEntity.Entity);
-        }
-
-        internal void UpdateCurrentValueRecord(object value)
-        {
-            Contract.Requires(!(value is IEntityWrapper));
-            _wrappedEntity.UpdateCurrentValueRecord(value, this);
-        }
-
-        internal void ApplyOriginalValuesInternal(IEntityWrapper wrappedOriginalEntity)
-        {
-            Contract.Requires(wrappedOriginalEntity != null);
-            Contract.Assert(!IsKeyEntry, "Cannot apply values to a key KeyEntry.");
-
-            if (State != EntityState.Modified
-                && State != EntityState.Unchanged
-                && State != EntityState.Deleted)
-            {
-                throw new InvalidOperationException(Strings.ObjectContext_EntityMustBeUnchangedOrModifiedOrDeleted(State.ToString()));
-            }
-
-            if (WrappedEntity.IdentityType
-                != wrappedOriginalEntity.IdentityType)
-            {
-                throw new ArgumentException(
-                    Strings.ObjectContext_EntitiesHaveDifferentType(
-                        Entity.GetType().FullName, wrappedOriginalEntity.Entity.GetType().FullName));
-            }
-
-            CompareKeyProperties(wrappedOriginalEntity.Entity);
-
-            // The ObjectStateEntry.UpdateModifiedFields uses a variation of Shaper.UpdateRecord method 
-            // which additionaly marks properties as modified as necessary.
-            UpdateOriginalValues(wrappedOriginalEntity.Entity);
-        }
-
-        /// <summary>
-        /// For each FK contained in this entry, the entry is removed from the index maintained by
-        /// the ObjectStateManager for that key.
-        /// </summary>
-        internal void RemoveFromForeignKeyIndex()
-        {
-            if (!IsKeyEntry)
-            {
-                foreach (var relatedEnd in FindFKRelatedEnds())
-                {
-                    foreach (var foreignKey in relatedEnd.GetAllKeyValues())
-                    {
-                        _cache.RemoveEntryFromForeignKeyIndex(foreignKey, this);
-                    }
-                }
-                _cache.AssertEntryDoesNotExistInForeignKeyIndex(this);
-            }
-        }
-
-        /// <summary>
-        /// Looks at the foreign keys contained in this entry and performs fixup to the entities that
-        /// they reference, or adds the key and this entry to the index of foreign keys that reference
-        /// entities that we don't yet know about.
-        /// </summary>
-        internal void FixupReferencesByForeignKeys(bool replaceAddedRefs)
-        {
-            Contract.Assert(_cache != null, "Attempt to fixup detached entity entry");
-            _cache.TransactionManager.BeginGraphUpdate();
-            var setIsLoaded = !(_cache.TransactionManager.IsAttachTracking || _cache.TransactionManager.IsAddTracking);
-            try
-            {
-                foreach (var dependent in ForeignKeyDependents)
-                {
-                    var relatedEnd = WrappedEntity.RelationshipManager.GetRelatedEndInternal(
-                        dependent.Item1.ElementType.FullName, dependent.Item2.FromRole.Name) as EntityReference;
-                    Contract.Assert(relatedEnd != null, "Expected non-null EntityReference to principal.");
-                    // Prevent fixup using values that are effectivly null but aren't nullable.
-                    if (!ForeignKeyFactory.IsConceptualNullKey(relatedEnd.CachedForeignKey))
-                    {
-                        FixupEntityReferenceToPrincipal(relatedEnd, null, setIsLoaded, replaceAddedRefs);
-                    }
-                }
-            }
-            finally
-            {
-                _cache.TransactionManager.EndGraphUpdate();
-            }
-        }
-
-        internal void FixupEntityReferenceByForeignKey(EntityReference reference)
-        {
-            // The FK is changing, so the reference is no longer loaded from the store, even if we do fixup
-            reference.SetIsLoaded(false);
-
-            // Remove the existing CachedForeignKey
-            var hasConceptualNullFk = ForeignKeyFactory.IsConceptualNullKey(reference.CachedForeignKey);
-            if (hasConceptualNullFk)
-            {
-                ObjectStateManager.ForgetEntryWithConceptualNull(this, resetAllKeys: false);
-            }
-
-            var existingPrincipal = reference.ReferenceValue;
-            var foreignKey = ForeignKeyFactory.CreateKeyFromForeignKeyValues(this, reference);
-
-            // Check if the new FK matches the key of the entity already at the principal end.
-            // If it does, then don't change the ref.
-            bool needToSetRef;
-            if ((object)foreignKey == null
-                || existingPrincipal.Entity == null)
-            {
-                needToSetRef = true;
-            }
-            else
-            {
-                var existingPrincipalKey = existingPrincipal.EntityKey;
-                var existingPrincipalEntry = existingPrincipal.ObjectStateEntry;
-                // existingPrincipalKey may be null if this fixup code is being called in the middle of
-                // adding an object.  This can happen when using change tracking proxies with fixup.
-                if ((existingPrincipalKey == null || existingPrincipalKey.IsTemporary)
-                    && existingPrincipalEntry != null)
-                {
-                    // Build a temporary non-temp key for the added entity so we can see if it matches the new FK
-                    existingPrincipalKey = new EntityKey((EntitySet)existingPrincipalEntry.EntitySet, existingPrincipalEntry.CurrentValues);
-                }
-
-                // If existingPrincipalKey is still a temp key here, then the equality check will fail
-                needToSetRef = !foreignKey.Equals(existingPrincipalKey);
-            }
-
-            if (_cache.TransactionManager.RelationshipBeingUpdated != reference)
-            {
-                if (needToSetRef)
-                {
-                    _cache.TransactionManager.BeginGraphUpdate();
-                    // Keep track of this entity so that we don't try to delete/detach the entity while we're
-                    // working with it.  This allows the FK to be set to some value without that entity being detached.
-                    // However, if the FK is being set to null, then for an identifying relationship we will detach.
-                    if ((object)foreignKey != null)
-                    {
-                        _cache.TransactionManager.EntityBeingReparented = Entity;
-                    }
-                    try
-                    {
-                        FixupEntityReferenceToPrincipal(reference, foreignKey, setIsLoaded: false, replaceExistingRef: true);
-                    }
-                    finally
-                    {
-                        Contract.Assert(_cache != null, "Unexpected null state manager.");
-                        _cache.TransactionManager.EntityBeingReparented = null;
-                        _cache.TransactionManager.EndGraphUpdate();
-                    }
-                }
-            }
-            else
-            {
-                // We only want to update the CachedForeignKey and not touch the EntityReference.Value/EntityKey
-                FixupEntityReferenceToPrincipal(reference, foreignKey, setIsLoaded: false, replaceExistingRef: false);
-            }
-        }
-
-        /// <summary>
-        /// Given a RelatedEnd that represents a FK from this dependent entity to the principal entity of the
-        /// relationship, this method fixes up references between the two entities.
-        /// </summary>
-        /// <param name="relatedEnd">Represents a FK relationship to a principal</param>
-        /// <param name="foreignKey">The foreign key, if it has already been computed</param>
-        /// <param name="setIsLoaded">If true, then the IsLoaded flag for the relationship is set</param>
-        /// <param name="replaceExistingRef">If true, then any existing references will be replaced</param>
-        [SuppressMessage("Microsoft.Maintainability", "CA1502:AvoidExcessiveComplexity")]
-        internal void FixupEntityReferenceToPrincipal(
-            EntityReference relatedEnd, EntityKey foreignKey, bool setIsLoaded, bool replaceExistingRef)
-        {
-            Contract.Requires(relatedEnd != null, "Found null RelatedEnd or EntityCollection to principal");
-            if (foreignKey == null)
-            {
-                foreignKey = ForeignKeyFactory.CreateKeyFromForeignKeyValues(this, relatedEnd);
-            }
-            // Note that if we're not changing FKs directly, but rather as a result of fixup after a ref has changed,
-            // and if the entity currently being pointed to is Added, then we shouldn't clobber it, because a ref to
-            // an Added entity wins in this case.
-            var canModifyReference = _cache.TransactionManager.RelationshipBeingUpdated != relatedEnd &&
-                                     (!_cache.TransactionManager.IsForeignKeyUpdate ||
-                                      relatedEnd.ReferenceValue.ObjectStateEntry == null ||
-                                      relatedEnd.ReferenceValue.ObjectStateEntry.State != EntityState.Added);
-
-            // TODO_HIGH: The code below has evolved to what it is now and could possibly be refactored to
-            // simplify the logic.
-            relatedEnd.SetCachedForeignKey(foreignKey, this);
-            ObjectStateManager.ForgetEntryWithConceptualNull(this, resetAllKeys: false);
-            if (foreignKey != null) // Implies no value is null or CreateKeyFromForeignKeyValues would have returned null
-            {
-                // Lookup key in OSM.  If found, then we can do fixup.  If not, then need to add to index
-                // Should not overwrite a reference at this point since this might cause the graph to
-                // be shredded.  This allows us to correctly detect key violations or RIC violations later.
-                EntityEntry principalEntry;
-                if (_cache.TryGetEntityEntry(foreignKey, out principalEntry) &&
-                    !principalEntry.IsKeyEntry &&
-                    principalEntry.State != EntityState.Deleted &&
-                    (replaceExistingRef || WillNotRefSteal(relatedEnd, principalEntry.WrappedEntity))
-                    && relatedEnd.CanSetEntityType(principalEntry.WrappedEntity))
-                {
-                    if (canModifyReference)
-                    {
-                        // We add both sides to the promoted EntityKeyRefs collection because it could be the dependent or
-                        // the principal or both that are being added.  Having extra members in this index doesn't hurt.
-                        if (_cache.TransactionManager.PopulatedEntityReferences != null)
-                        {
-                            Contract.Assert(
-                                _cache.TransactionManager.IsAddTracking || _cache.TransactionManager.IsAttachTracking,
-                                "PromotedEntityKeyRefs is non-null while not tracking add or attach");
-                            _cache.TransactionManager.PopulatedEntityReferences.Add(relatedEnd);
-                        }
-
-                        // Set the EntityKey on the RelatedEnd--this will cause the reference to be set and fixup to happen.
-                        relatedEnd.SetEntityKey(foreignKey, forceFixup: true);
-
-                        if (_cache.TransactionManager.PopulatedEntityReferences != null)
-                        {
-                            var otherEnd = relatedEnd.GetOtherEndOfRelationship(principalEntry.WrappedEntity) as EntityReference;
-                            if (otherEnd != null)
-                            {
-                                _cache.TransactionManager.PopulatedEntityReferences.Add(otherEnd);
-                            }
-                        }
-                    }
-                    if (setIsLoaded && principalEntry.State != EntityState.Added)
-                    {
-                        relatedEnd.SetIsLoaded(true);
-                    }
-                }
-                else
-                {
-                    // Add an entry to the index for later fixup
-                    _cache.AddEntryContainingForeignKeyToIndex(foreignKey, this);
-                    if (canModifyReference && replaceExistingRef
-                        && relatedEnd.ReferenceValue.Entity != null)
-                    {
-                        relatedEnd.ReferenceValue = NullEntityWrapper.NullWrapper;
-                    }
-                }
-            }
-            else if (canModifyReference)
-            {
-                if (replaceExistingRef && (relatedEnd.ReferenceValue.Entity != null || relatedEnd.EntityKey != null))
-                {
-                    relatedEnd.ReferenceValue = NullEntityWrapper.NullWrapper;
-                }
-                if (setIsLoaded)
-                {
-                    // This is the case where a query comes from the database with a null FK value.
-                    // We know that there is no related entity in the database and therefore the entity on the
-                    // other end of the relationship is as loaded as it is possible to be.  Therefore, we
-                    // set the IsLoaded flag so that if a user asks we will tell them that (based on last known
-                    // state of the database) there is no need to do a load.
-                    relatedEnd.SetIsLoaded(true);
-                }
-            }
-        }
-
-        /// <summary>
-        /// Determins whether or not setting a reference will cause implicit ref stealing as part of FK fixup.
-        /// If it would, then an exception is thrown.  If it would not and we can safely overwrite the existing
-        /// value, then true is returned.  If it would not but we should not overwrite the existing value,
-        /// then false is returned.
-        private static bool WillNotRefSteal(EntityReference refToPrincipal, IEntityWrapper wrappedPrincipal)
-        {
-            var dependentEnd = refToPrincipal.GetOtherEndOfRelationship(wrappedPrincipal);
-            var refToDependent = dependentEnd as EntityReference;
-            if ((refToPrincipal.ReferenceValue.Entity == null && refToPrincipal.NavigationPropertyIsNullOrMissing())
-                &&
-                (refToDependent == null
-                 || (refToDependent.ReferenceValue.Entity == null && refToDependent.NavigationPropertyIsNullOrMissing())))
-            {
-                // Return true if the ref to principal is null and it's not 1:1 or it is 1:1 and the ref to dependent is also null.
-                return true;
-            }
-            else if (refToDependent != null
-                     &&
-                     (ReferenceEquals(refToDependent.ReferenceValue.Entity, refToPrincipal.WrappedOwner.Entity) ||
-                      refToDependent.CheckIfNavigationPropertyContainsEntity(refToPrincipal.WrappedOwner)))
-            {
-                return true;
-            }
-            else if (refToDependent == null ||
-                     ReferenceEquals(refToPrincipal.ReferenceValue.Entity, wrappedPrincipal.Entity)
-                     ||
-                     refToPrincipal.CheckIfNavigationPropertyContainsEntity(wrappedPrincipal))
-            {
-                // Return false if the ref to principal is non-null and it's not 1:1
-                return false;
-            }
-            else
-            {
-                // Else it is 1:1 and one side or the other is non-null => reference steal!
-                throw new InvalidOperationException(
-                    Strings.EntityReference_CannotAddMoreThanOneEntityToEntityReference(
-                        refToDependent.RelationshipNavigation.To, refToDependent.RelationshipNavigation.RelationshipName));
-            }
-        }
-
-        /// <summary>
-        /// Given that this entry represents an entity on the dependent side of a FK, this method attempts to return the key of the
-        /// entity on the principal side of the FK.  If the two entities both exist in the context, then the primary key of
-        /// the principal entity is found and returned.  If the principal entity does not exist in the context, then a key
-        /// for it is built up from the foreign key values contained in the dependent entity.
-        /// </summary>
-        /// <param name="principalRole">The role indicating the FK to navigate</param>
-        /// <param name="principalKey">Set to the principal key or null on return</param>
-        /// <returns>True if the principal key was found or built; false if it could not be found or built</returns>
-        internal bool TryGetReferenceKey(AssociationEndMember principalRole, out EntityKey principalKey)
-        {
-            var relatedEnd = RelationshipManager.GetRelatedEnd(principalRole.DeclaringType.FullName, principalRole.Name) as EntityReference;
-            Contract.Assert(relatedEnd != null, "Expected there to be a non null EntityReference to the principal");
-            if (relatedEnd.CachedValue.Entity == null
-                || relatedEnd.CachedValue.ObjectStateEntry == null)
-            {
-                principalKey = null;
-                return false;
-            }
-            // TODO_HIGH:: a reference may be explicitly null, in which we return true and set principalKey to null.
-            principalKey = relatedEnd.EntityKey ?? relatedEnd.CachedValue.ObjectStateEntry.EntityKey;
-            return principalKey != null;
-        }
-
-        /// <summary>
-        /// Performs fixuyup of foreign keys based on referencesd between objects.  This should only be called
-        /// for Added objects since this is the only time that references take precedence over FKs in fixup.
-        /// </summary>
-        internal void FixupForeignKeysByReference()
-        {
-            Contract.Assert(_cache != null, "Attempt to fixup detached entity entry");
-            _cache.TransactionManager.BeginFixupKeysByReference();
-            try
-            {
-                FixupForeignKeysByReference(null);
-            }
-            finally
-            {
-                _cache.TransactionManager.EndFixupKeysByReference();
-            }
-        }
-
-        /// <summary>
-        /// Fixup the FKs by the current reference values
-        /// Do this in the order of fixing up values from the principal ends first, and then propogate those values to the dependents
-        /// </summary>
-        /// <param name="visited"></param>
-        [SuppressMessage("Microsoft.Maintainability", "CA1502:AvoidExcessiveComplexity")]
-        private void FixupForeignKeysByReference(List<EntityEntry> visited)
-        {
-            var entitySet = EntitySet as EntitySet;
-
-            // Perf optimization to avoid all this work if the entity doesn't participate in any FK relationships
-            if (!entitySet.HasForeignKeyRelationships)
-            {
-                return;
-            }
-
-            foreach (var dependent in ForeignKeyDependents)
-            {
-                // Added dependent.  Make sure we traverse all the way to the top-most principal before beginging fixup.
-                var reference =
-                    RelationshipManager.GetRelatedEndInternal(dependent.Item1.ElementType.FullName, dependent.Item2.FromRole.Name) as
-                    EntityReference;
-                Contract.Assert(reference != null, "Expected reference to exist and be an entity reference (not collection)");
-                var existingPrincipal = reference.ReferenceValue;
-                if (existingPrincipal.Entity != null)
-                {
-                    var principalEntry = existingPrincipal.ObjectStateEntry;
-                    bool? isOneToMany = null;
-                    if (principalEntry != null && principalEntry.State == EntityState.Added
-                        &&
-                        (principalEntry != this
-                         || (isOneToMany = reference.GetOtherEndOfRelationship(existingPrincipal) is EntityReference).Value))
-                    {
-                        visited = visited ?? new List<EntityEntry>();
-                        if (visited.Contains(this))
-                        {
-                            if (!isOneToMany.HasValue)
-                            {
-                                isOneToMany = reference.GetOtherEndOfRelationship(existingPrincipal) is EntityReference;
-                            }
-                            if (isOneToMany.Value)
-                            {
-                                // Cycles in constraints are dissallowed except for 1:* self references
-                                throw new InvalidOperationException(
-                                    Strings.RelationshipManager_CircularRelationshipsWithReferentialConstraints);
-                            }
-                        }
-                        else
-                        {
-                            visited.Add(this);
-                            principalEntry.FixupForeignKeysByReference(visited);
-                            visited.Remove(this);
-                        }
-                    }
-                    // "forceChange" is false because we don't want to actually set the property values
-                    // here if they are aready set to the same thing--we don't want the events and setting
-                    // the modified flag is irrelavent during AcceptChanges.
-                    reference.UpdateForeignKeyValues(WrappedEntity, existingPrincipal, changedFKs: null, forceChange: false);
-                }
-                else
-                {
-                    var principalKey = reference.EntityKey;
-                    if (principalKey != null
-                        && !principalKey.IsTemporary)
-                    {
-                        reference.UpdateForeignKeyValues(WrappedEntity, principalKey);
-                    }
-                }
-            }
-
-            foreach (var principal in ForeignKeyPrincipals)
-            {
-                // Added prinipal end.  Fixup FKs on all dependents.
-                // This is necessary because of the case where a PK in an added entity is changed after it and its dependnents
-                // are added to the context--see bug 628752.
-                var fkOverlapsPk = false; // Set to true if we find out that the FK overlaps the dependent PK
-                var dependentPropsChecked = false; // Set to true once we have checked whether or not the FK overlaps the PK
-                var principalEnd = RelationshipManager.GetRelatedEndInternal(
-                    principal.Item1.ElementType.FullName, principal.Item2.ToRole.Name);
-                foreach (var dependent in principalEnd.GetWrappedEntities())
-                {
-                    var dependentEntry = dependent.ObjectStateEntry;
-                    Contract.Assert(dependentEntry != null, "Should have fully tracked graph at this point.");
-                    if (dependentEntry.State != EntityState.Added
-                        && !dependentPropsChecked)
-                    {
-                        dependentPropsChecked = true;
-                        foreach (var dependentProp in principal.Item2.ToProperties)
-                        {
-                            var dependentOrdinal = dependentEntry._cacheTypeMetadata.GetOrdinalforOLayerMemberName(dependentProp.Name);
-                            var member = dependentEntry._cacheTypeMetadata.Member(dependentOrdinal);
-                            if (member.IsPartOfKey)
-                            {
-                                // If the FK overlpas the PK then we can't set it for non-Added entities.
-                                // In this situation we just continue with the next one and if the conflict
-                                // may then be flagged later as a RIC check.
-                                fkOverlapsPk = true;
-                                break;
-                            }
-                        }
-                    }
-                    // This code relies on the fact that a dependent referenced to an Added principal must be either Added or
-                    // Modified since we cannpt trust thestate of the principal PK and therefore the dependent FK must also
-                    // be considered not completely trusted--it may need to be updated.
-                    if (dependentEntry.State == EntityState.Added
-                        || (dependentEntry.State == EntityState.Modified && !fkOverlapsPk))
-                    {
-                        var principalRef = principalEnd.GetOtherEndOfRelationship(dependent) as EntityReference;
-                        Contract.Assert(principalRef != null, "Expected reference to exist and be an entity reference (not collection)");
-                        // "forceChange" is false because we don't want to actually set the property values
-                        // here if they are aready set to the same thing--we don't want the events and setting
-                        // the modified flag is irrelavent during AcceptChanges.
-                        principalRef.UpdateForeignKeyValues(dependent, WrappedEntity, changedFKs: null, forceChange: false);
-                    }
-                }
-            }
-        }
-
-        private bool IsPropertyAForeignKey(string propertyName)
-        {
-            foreach (var dependent in ForeignKeyDependents)
-            {
-                foreach (var property in dependent.Item2.ToProperties)
-                {
-                    if (property.Name == propertyName)
-                    {
-                        return true;
-                    }
-                }
-            }
-            return false;
-        }
-
-        private bool IsPropertyAForeignKey(string propertyName, out List<Pair<string, string>> relationships)
-        {
-            relationships = null;
-
-            foreach (var dependent in ForeignKeyDependents)
-            {
-                foreach (var property in dependent.Item2.ToProperties)
-                {
-                    if (property.Name == propertyName)
-                    {
-                        if (relationships == null)
-                        {
-                            relationships = new List<Pair<string, string>>();
-                        }
-                        relationships.Add(new Pair<string, string>(dependent.Item1.ElementType.FullName, dependent.Item2.FromRole.Name));
-                        break;
-                    }
-                }
-            }
-
-            return relationships != null;
-        }
-
-        internal void FindRelatedEntityKeysByForeignKeys(
-            out Dictionary<RelatedEnd, HashSet<EntityKey>> relatedEntities,
-            bool useOriginalValues)
-        {
-            relatedEntities = null;
-
-            foreach (var dependent in ForeignKeyDependents)
-            {
-                var associationSet = dependent.Item1;
-                var constraint = dependent.Item2;
-                // Get association end members for the dependent and the principal ends
-                var dependentId = constraint.ToRole.Identity;
-                var setEnds = associationSet.AssociationSetEnds;
-                Contract.Assert(associationSet.AssociationSetEnds.Count == 2, "Expected an association set with only two ends.");
-                AssociationEndMember principalEnd;
-                if (setEnds[0].CorrespondingAssociationEndMember.Identity == dependentId)
-                {
-                    principalEnd = setEnds[1].CorrespondingAssociationEndMember;
-                }
-                else
-                {
-                    principalEnd = setEnds[0].CorrespondingAssociationEndMember;
-                }
-
-                var principalEntitySet = MetadataHelper.GetEntitySetAtEnd(associationSet, principalEnd);
-                var foreignKey = ForeignKeyFactory.CreateKeyFromForeignKeyValues(this, constraint, principalEntitySet, useOriginalValues);
-                if (foreignKey != null) // Implies no value is null or CreateKeyFromForeignKeyValues would have returned null
-                {
-                    var reference = RelationshipManager.GetRelatedEndInternal(
-                        associationSet.ElementType.FullName, constraint.FromRole.Name) as EntityReference;
-
-                    // only for deleted relationships the hashset can have > 1 elements
-                    HashSet<EntityKey> entityKeys;
-                    relatedEntities = relatedEntities != null ? relatedEntities : new Dictionary<RelatedEnd, HashSet<EntityKey>>();
-                    if (!relatedEntities.TryGetValue(reference, out entityKeys))
-                    {
-                        entityKeys = new HashSet<EntityKey>();
-                        relatedEntities.Add(reference, entityKeys);
-                    }
-                    entityKeys.Add(foreignKey);
-                }
-            }
-        }
-
-        /// <summary>
-        /// Returns a list of all RelatedEnds for this entity
-        /// that are the dependent end of an FK Association
-        /// </summary>
-        internal IEnumerable<EntityReference> FindFKRelatedEnds()
-        {
-            var relatedEnds = new HashSet<EntityReference>();
-
-            foreach (var dependent in ForeignKeyDependents)
-            {
-                var reference = RelationshipManager.GetRelatedEndInternal(
-                    dependent.Item1.ElementType.FullName, dependent.Item2.FromRole.Name) as EntityReference;
-                relatedEnds.Add(reference);
-            }
-            return relatedEnds;
-        }
-
-        /// <summary>
-        /// Identifies any changes in FK's and creates entries in;
-        /// - TransactionManager.AddedRelationshipsByForeignKey
-        /// - TransactionManager.DeletedRelationshipsByForeignKey
-        /// 
-        /// If the FK change will result in fix-up then two entries
-        /// are added to TransactionManager.AddedRelationshipsByForeignKey 
-        /// (one for each direction of the new realtionship)
-        /// </summary>
-        internal void DetectChangesInForeignKeys()
-        {
-            //DetectChangesInProperties should already have marked this entity as dirty
-            Contract.Assert(State == EntityState.Added || State == EntityState.Modified, "unexpected state");
-
-            //We are going to be adding data to the TransactionManager
-            var tm = ObjectStateManager.TransactionManager;
-
-            foreach (var entityReference in FindFKRelatedEnds())
-            {
-                var currentKey = ForeignKeyFactory.CreateKeyFromForeignKeyValues(this, entityReference);
-                var originalKey = entityReference.CachedForeignKey;
-                var originalKeyIsConceptualNull = ForeignKeyFactory.IsConceptualNullKey(originalKey);
-
-                //If both keys are null there is nothing to check
-                if (originalKey != null
-                    || currentKey != null)
-                {
-                    if (originalKey == null)
-                    {
-                        //If original is null then we are just adding a relationship
-                        EntityEntry entry;
-                        ObjectStateManager.TryGetEntityEntry(currentKey, out entry);
-                        AddRelationshipDetectedByForeignKey(
-                            tm.AddedRelationshipsByForeignKey, tm.AddedRelationshipsByPrincipalKey, currentKey, entry, entityReference);
-                    }
-                    else if (currentKey == null)
-                    {
-                        //If current is null we are just deleting a relationship
-                        Contract.Assert(!originalKeyIsConceptualNull, "If FK is nullable there shouldn't be a conceptual null set");
-                        AddDetectedRelationship(tm.DeletedRelationshipsByForeignKey, originalKey, entityReference);
-                    }
-                    //If there is a Conceptual Null set we need to check if the current values
-                    //are different from the values when the Conceptual Null was created
-                    else if (!currentKey.Equals(originalKey)
-                             && (!originalKeyIsConceptualNull || ForeignKeyFactory.IsConceptualNullKeyChanged(originalKey, currentKey)))
-                    {
-                        //If keys don't match then we are always adding
-                        EntityEntry entry;
-                        ObjectStateManager.TryGetEntityEntry(currentKey, out entry);
-                        AddRelationshipDetectedByForeignKey(
-                            tm.AddedRelationshipsByForeignKey, tm.AddedRelationshipsByPrincipalKey, currentKey, entry, entityReference);
-
-                        //And if the original key wasn't a conceptual null we are also deleting
-                        if (!originalKeyIsConceptualNull)
-                        {
-                            AddDetectedRelationship(tm.DeletedRelationshipsByForeignKey, originalKey, entityReference);
-                        }
-                    }
-                }
-            }
-        }
-
-        /// <summary>
-        /// True if the underlying entity is not capable of tracking changes to complex types such that
-        /// DetectChanges is required to do this.
-        /// </summary>
-        internal bool RequiresComplexChangeTracking
-        {
-            get { return _requiresComplexChangeTracking; }
-        }
-
-        /// <summary>
-        /// True if the underlying entity is not capable of tracking changes to scalars such that
-        /// DetectChanges is required to do this.
-        /// </summary>
-        internal bool RequiresScalarChangeTracking
-        {
-            get { return _requiresScalarChangeTracking; }
-        }
-
-        /// <summary>
-        /// True if the underlying entity is not capable of performing full change tracking such that
-        /// it must be considered by at least some parts of DetectChanges.
-        /// </summary>
-        internal bool RequiresAnyChangeTracking
-        {
-            get { return _requiresAnyChangeTracking; }
-        }
-    }
-}
+﻿namespace System.Data.Entity.Core.Objects
+{
+    using System.Collections;
+    using System.Collections.Generic;
+    using System.ComponentModel;
+    using System.Data.Common;
+    using System.Data.Entity.Core.Common;
+    using System.Data.Entity.Core.Common.Utils;
+    using System.Data.Entity.Core.Metadata.Edm;
+    using System.Data.Entity.Core.Objects.DataClasses;
+    using System.Data.Entity.Core.Objects.Internal;
+    using System.Data.Entity.Internal;
+    using System.Data.Entity.Resources;
+    using System.Diagnostics;
+    using System.Diagnostics.CodeAnalysis;
+    using System.Diagnostics.Contracts;
+    using System.Linq;
+    using IEntityStateEntry = System.Data.Entity.Core.IEntityStateEntry;
+
+    [SuppressMessage("Microsoft.Maintainability", "CA1506:AvoidExcessiveClassCoupling")]
+    internal sealed class EntityEntry : ObjectStateEntry
+    {
+        private StateManagerTypeMetadata _cacheTypeMetadata;
+        private EntityKey _entityKey; // !null if IsKeyEntry or Entity
+        private IEntityWrapper _wrappedEntity; // Contains null entity if IsKeyEntry
+
+        // entity entry change tracking
+        private BitArray _modifiedFields; // only and always exists if state is Modified or after Delete() on Modified
+        private List<StateManagerValue> _originalValues; // only exists if _modifiedFields has a true-bit
+
+        // The _originalComplexObjects should always contain references to the values of complex objects which are "original" 
+        // at the moment of calling GetComplexObjectSnapshot().  They are used to get original scalar values from _originalValues
+        // and to check if complex object instance was changed.
+        private Dictionary<object, Dictionary<int, object>> _originalComplexObjects; // used for POCO Complex Objects change tracking
+
+        private bool _requiresComplexChangeTracking;
+        private bool _requiresScalarChangeTracking;
+        private bool _requiresAnyChangeTracking;
+
+        #region RelationshipEnd fields
+
+        /// <summary>
+        /// Singlely-linked list of RelationshipEntry.
+        /// One of the ends in the RelationshipEntry must equal this.EntityKey
+        /// </summary>
+        private RelationshipEntry _headRelationshipEnds;
+
+        /// <summary>
+        /// Number of RelationshipEntry in the _relationshipEnds list.
+        /// </summary>
+        private int _countRelationshipEnds;
+
+        #endregion
+
+        #region Constructors
+
+        /// <summary>
+        /// For testing purposes only.
+        /// </summary>
+        internal EntityEntry()
+            : base(new ObjectStateManager(), null, EntityState.Unchanged)
+        {
+        }
+
+        internal EntityEntry(
+            IEntityWrapper wrappedEntity, EntityKey entityKey, EntitySet entitySet, ObjectStateManager cache,
+            StateManagerTypeMetadata typeMetadata, EntityState state)
+            : base(cache, entitySet, state)
+        {
+            Contract.Requires(wrappedEntity != null);
+            Contract.Requires(wrappedEntity.Entity != null);
+            Contract.Requires(typeMetadata != null);
+            Contract.Requires(entitySet != null);
+            Contract.Requires((entityKey == null) || (entityKey.EntitySetName == entitySet.Name), "different entitySet");
+
+            _wrappedEntity = wrappedEntity;
+            _cacheTypeMetadata = typeMetadata;
+            _entityKey = entityKey;
+
+            wrappedEntity.ObjectStateEntry = this;
+
+            SetChangeTrackingFlags();
+        }
+
+        /// <summary>
+        /// Looks at the type of entity represented by this entry and sets flags defining the type of
+        /// change tracking that will be needed. The three main types are:
+        /// - Pure POCO objects or non-change-tracking proxies which need DetectChanges for everything.
+        /// - Entities derived from EntityObject which don't need DetectChanges at all.
+        /// - Change tracking proxies, which only need DetectChanges for complex properties.
+        /// </summary>
+        private void SetChangeTrackingFlags()
+        {
+            _requiresScalarChangeTracking = Entity != null && !(Entity is IEntityWithChangeTracker);
+
+            _requiresComplexChangeTracking = Entity != null &&
+                                             (_requiresScalarChangeTracking ||
+                                              (WrappedEntity.IdentityType != Entity.GetType() &&
+                                               _cacheTypeMetadata.Members.Any(m => m.IsComplex)));
+
+            _requiresAnyChangeTracking = Entity != null &&
+                                         (!(Entity is IEntityWithRelationships) ||
+                                          _requiresComplexChangeTracking ||
+                                          _requiresScalarChangeTracking);
+        }
+
+        internal EntityEntry(EntityKey entityKey, EntitySet entitySet, ObjectStateManager cache, StateManagerTypeMetadata typeMetadata)
+            : base(cache, entitySet, EntityState.Unchanged)
+        {
+            Contract.Requires(entityKey != null);
+            Contract.Requires(entitySet != null);
+            Contract.Requires(typeMetadata != null);
+            Contract.Requires(entityKey.EntitySetName == entitySet.Name, "different entitySet");
+
+            _wrappedEntity = NullEntityWrapper.NullWrapper;
+            _entityKey = entityKey;
+            _cacheTypeMetadata = typeMetadata;
+
+            SetChangeTrackingFlags();
+        }
+
+        #endregion
+
+        #region Public members
+
+        public override bool IsRelationship
+        {
+            get
+            {
+                ValidateState();
+                return false;
+            }
+        }
+
+        public override object Entity
+        {
+            get
+            {
+                ValidateState();
+                return _wrappedEntity.Entity;
+            }
+        }
+
+        /// <summary>
+        /// The EntityKey associated with the ObjectStateEntry
+        /// </summary>
+        public override EntityKey EntityKey
+        {
+            get
+            {
+                ValidateState();
+                return _entityKey;
+            }
+            internal set { _entityKey = value; }
+        }
+
+        internal IEnumerable<Tuple<AssociationSet, ReferentialConstraint>> ForeignKeyDependents
+        {
+            get
+            {
+                foreach (var foreignKey in ((EntitySet)EntitySet).ForeignKeyDependents)
+                {
+                    var constraint = foreignKey.Item2;
+                    var dependentType = MetadataHelper.GetEntityTypeForEnd((AssociationEndMember)constraint.ToRole);
+                    if (dependentType.IsAssignableFrom(_cacheTypeMetadata.DataRecordInfo.RecordType.EdmType))
+                    {
+                        yield return foreignKey;
+                    }
+                }
+            }
+        }
+
+        internal IEnumerable<Tuple<AssociationSet, ReferentialConstraint>> ForeignKeyPrincipals
+        {
+            get
+            {
+                foreach (var foreignKey in ((EntitySet)EntitySet).ForeignKeyPrincipals)
+                {
+                    var constraint = foreignKey.Item2;
+                    var dependentType = MetadataHelper.GetEntityTypeForEnd((AssociationEndMember)constraint.FromRole);
+                    if (dependentType.IsAssignableFrom(_cacheTypeMetadata.DataRecordInfo.RecordType.EdmType))
+                    {
+                        yield return foreignKey;
+                    }
+                }
+            }
+        }
+
+        public override IEnumerable<string> GetModifiedProperties()
+        {
+            ValidateState();
+            if (EntityState.Modified == State
+                && _modifiedFields != null)
+            {
+                Contract.Assert(null != _modifiedFields, "null fields");
+                for (var i = 0; i < _modifiedFields.Count; i++)
+                {
+                    if (_modifiedFields[i])
+                    {
+                        yield return (GetCLayerName(i, _cacheTypeMetadata));
+                    }
+                }
+            }
+        }
+
+        /// <summary>
+        /// Marks specified property as modified.
+        /// </summary>
+        /// <param name="propertyName">This API recognizes the names in terms of OSpace</param>
+        /// <exception cref="InvalidOperationException">If State is not Modified or Unchanged</exception>
+        ///
+        public override void SetModifiedProperty(string propertyName)
+        {
+            // We need this because the Code Contract gets compiled out in the release build even though
+            // this method is effectively on the public surface because it overrides the abstract method on ObjectStateEntry.
+            // Using a CodeContractsFor class doesn't work in this case.
+            DbHelpers.ThrowIfNullOrWhitespace(propertyName, "propertyName");
+
+            var ordinal = ValidateAndGetOrdinalForProperty(propertyName, "SetModifiedProperty");
+
+            Contract.Assert(
+                State == EntityState.Unchanged || State == EntityState.Modified, "ValidateAndGetOrdinalForProperty should have thrown.");
+
+            if (EntityState.Unchanged == State)
+            {
+                State = EntityState.Modified;
+                _cache.ChangeState(this, EntityState.Unchanged, State);
+            }
+
+            SetModifiedPropertyInternal(ordinal);
+        }
+
+        internal void SetModifiedPropertyInternal(int ordinal)
+        {
+            if (null == _modifiedFields)
+            {
+                _modifiedFields = new BitArray(GetFieldCount(_cacheTypeMetadata));
+            }
+
+            _modifiedFields[ordinal] = true;
+        }
+
+        private int ValidateAndGetOrdinalForProperty(string propertyName, string methodName)
+        {
+            Contract.Requires(propertyName != null);
+
+            // Throw for detached entities
+            ValidateState();
+
+            if (IsKeyEntry)
+            {
+                throw new InvalidOperationException(Strings.ObjectStateEntry_CannotModifyKeyEntryState);
+            }
+
+            var ordinal = _cacheTypeMetadata.GetOrdinalforOLayerMemberName(propertyName);
+            if (ordinal == -1)
+            {
+                throw new ArgumentException(Strings.ObjectStateEntry_SetModifiedOnInvalidProperty(propertyName));
+            }
+
+            if (State == EntityState.Added
+                || State == EntityState.Deleted)
+            {
+                // Threw for detached above; this throws for Added or Deleted entities
+                throw new InvalidOperationException(Strings.ObjectStateEntry_SetModifiedStates(methodName));
+            }
+
+            return ordinal;
+        }
+
+        /// <summary>
+        /// Rejects any changes made to the property with the given name since the property was last loaded,
+        /// attached, saved, or changes were accepted. The orginal value of the property is stored and the
+        /// property will no longer be marked as modified. 
+        /// </summary>
+        /// <remarks>
+        /// If the result is that no properties of the entity are marked as modified, then the entity will
+        /// be marked as Unchanged.
+        /// Changes to properties can only rejected for entities that are in the Modified or Unchanged state.
+        /// Calling this method for entities in other states (Added, Deleted, or Detached) will result in
+        /// an exception being thrown.
+        /// Rejecting changes to properties of an Unchanged entity or unchanged properties of a Modifed
+        /// is a no-op.
+        /// </remarks>
+        /// <param name="propertyName">The name of the property to change.</param>
+        public override void RejectPropertyChanges(string propertyName)
+        {
+            // We need this because the Code Contract gets compiled out in the release build even though
+            // this method is effectively on the public surface because it overrides the abstract method on ObjectStateEntry.
+            // Using a CodeContractsFor class doesn't work in this case.
+            DbHelpers.ThrowIfNullOrWhitespace(propertyName, "propertyName");
+
+            var ordinal = ValidateAndGetOrdinalForProperty(propertyName, "RejectPropertyChanges");
+
+            if (State == EntityState.Unchanged)
+            {
+                // No-op for unchanged entities since all properties must be unchanged.
+                return;
+            }
+
+            Contract.Assert(State == EntityState.Modified, "Should have handled all other states above.");
+
+            if (_modifiedFields != null
+                && _modifiedFields[ordinal])
+            {
+                // Reject the change by setting the current value to the original value
+                DetectChangesInComplexProperties();
+                var originalValue = GetOriginalEntityValue(
+                    _cacheTypeMetadata, ordinal, _wrappedEntity.Entity, ObjectStateValueRecord.OriginalReadonly);
+                SetCurrentEntityValue(_cacheTypeMetadata, ordinal, _wrappedEntity.Entity, originalValue);
+                _modifiedFields[ordinal] = false;
+
+                // Check if any properties remain modified. If any are modified, then we leave the entity state as Modified and we are done.
+                for (var i = 0; i < _modifiedFields.Count; i++)
+                {
+                    if (_modifiedFields[i])
+                    {
+                        return;
+                    }
+                }
+
+                // No properties are modified so change the state of the entity to Unchanged.
+                ChangeObjectState(EntityState.Unchanged);
+            }
+        }
+
+        /// <summary>
+        /// Original values
+        /// </summary>
+        /// <param></param>
+        /// <returns> DbDataRecord </returns>
+        [DebuggerBrowsable(DebuggerBrowsableState.Never)]
+        public override DbDataRecord OriginalValues
+        {
+            get { return InternalGetOriginalValues(true /*readOnly*/); }
+        }
+
+        /// <summary>
+        /// Gets a version of the OriginalValues property that can be updated
+        /// </summary>
+        public override OriginalValueRecord GetUpdatableOriginalValues()
+        {
+            return (OriginalValueRecord)InternalGetOriginalValues(false /*readOnly*/);
+        }
+
+        private DbDataRecord InternalGetOriginalValues(bool readOnly)
+        {
+            ValidateState();
+            if (State == EntityState.Added)
+            {
+                throw new InvalidOperationException(Strings.ObjectStateEntry_OriginalValuesDoesNotExist);
+            }
+
+            if (IsKeyEntry)
+            {
+                throw new InvalidOperationException(Strings.ObjectStateEntry_CannotAccessKeyEntryValues);
+            }
+            else
+            {
+                DetectChangesInComplexProperties();
+
+                if (readOnly)
+                {
+                    return new ObjectStateEntryDbDataRecord(this, _cacheTypeMetadata, _wrappedEntity.Entity);
+                }
+                else
+                {
+                    return new ObjectStateEntryOriginalDbUpdatableDataRecord_Public(
+                        this, _cacheTypeMetadata, _wrappedEntity.Entity, s_EntityRoot);
+                }
+            }
+        }
+
+        private void DetectChangesInComplexProperties()
+        {
+            if (RequiresScalarChangeTracking)
+            {
+                // POCO: the snapshot of complex objects has to be updated 
+                // without chaning state of the entry or marking properties as modified.
+                // The IsOriginalValuesGetter is used in EntityMemberChanged to skip the state transition.
+                // The snapshot has to be updated in case the complex object instance was changed (not only scalar values).
+                ObjectStateManager.TransactionManager.BeginOriginalValuesGetter();
+                try
+                {
+                    // Process only complex objects. The method will not change the state of the entry.
+                    DetectChangesInProperties(true /*detectOnlyComplexProperties*/);
+                }
+                finally
+                {
+                    ObjectStateManager.TransactionManager.EndOriginalValuesGetter();
+                }
+            }
+        }
+
+        /// <summary>
+        /// Current values
+        /// </summary>
+        /// <param></param>
+        /// <returns> DbUpdatableDataRecord </returns>
+        [DebuggerBrowsable(DebuggerBrowsableState.Never)]
+        public override CurrentValueRecord CurrentValues
+        {
+            get
+            {
+                ValidateState();
+                if (State == EntityState.Deleted)
+                {
+                    throw new InvalidOperationException(Strings.ObjectStateEntry_CurrentValuesDoesNotExist);
+                }
+
+                if (IsKeyEntry)
+                {
+                    throw new InvalidOperationException(Strings.ObjectStateEntry_CannotAccessKeyEntryValues);
+                }
+                else
+                {
+                    return new ObjectStateEntryDbUpdatableDataRecord(this, _cacheTypeMetadata, _wrappedEntity.Entity);
+                }
+            }
+        }
+
+        public override void Delete()
+        {
+            // doFixup flag is used for Cache and Collection & Ref consistency
+            // When some entity is deleted if "doFixup" is true then Delete method
+            // calls the Collection & Ref code to do the necessary fix-ups.
+            // "doFixup" equals to False is only called from EntityCollection & Ref code
+            Delete( /*doFixup*/true);
+        }
+
+        /// <summary>
+        /// API to accept the current values as original values and  mark the entity as Unchanged.
+        /// </summary>
+        /// <param></param>
+        /// <returns></returns>
+        public override void AcceptChanges()
+        {
+            ValidateState();
+
+            if (ObjectStateManager.EntryHasConceptualNull(this))
+            {
+                throw new InvalidOperationException(Strings.ObjectContext_CommitWithConceptualNull);
+            }
+
+            Contract.Assert(!IsKeyEntry || State == EntityState.Unchanged, "Key ObjectStateEntries must always be unchanged.");
+
+            switch (State)
+            {
+                case EntityState.Deleted:
+                    CascadeAcceptChanges();
+                    // Current entry could be already detached if this is relationship entry and if one end of relationship was a KeyEntry
+                    if (_cache != null)
+                    {
+                        _cache.ChangeState(this, EntityState.Deleted, EntityState.Detached);
+                    }
+                    break;
+                case EntityState.Added:
+                    // If this entry represents an entity, perform key fixup.
+                    Contract.Assert(Entity != null, "Non-relationship entries should have a non-null entity.");
+                    Contract.Assert((object)_entityKey != null, "All entities in the state manager should have a non-null EntityKey.");
+                    Contract.Assert(_entityKey.IsTemporary, "All entities in the Added state should have a temporary EntityKey.");
+
+                    // Retrieve referential constraint properties from Principal entities (possibly recursively)
+                    // and check referential constraint properties in the Dependent entities (1 level only)
+                    // We have to do this before fixing up keys to preserve v1 behavior around when stubs are promoted.
+                    // However, we can't check FKs until after fixup, which happens after key fixup.  Therefore,
+                    // we keep track of whether or not we need to go check again after fixup.  Also, checking for independent associations
+                    // happens using RelationshipEntries, while checking for constraints in FKs has to use the graph.
+                    var skippedFKs = RetrieveAndCheckReferentialConstraintValuesInAcceptChanges();
+
+                    _cache.FixupKey(this);
+
+                    _modifiedFields = null;
+                    _originalValues = null;
+                    _originalComplexObjects = null;
+                    State = EntityState.Unchanged;
+
+                    if (skippedFKs)
+                    {
+                        // If we skipped checking constraints on any FK relationships above, then
+                        // do it now on the fixuped RelatedEnds.
+                        RelationshipManager.CheckReferentialConstraintProperties(this);
+                    }
+
+                    _wrappedEntity.TakeSnapshot(this);
+
+                    break;
+                case EntityState.Modified:
+                    _cache.ChangeState(this, EntityState.Modified, EntityState.Unchanged);
+                    _modifiedFields = null;
+                    _originalValues = null;
+                    _originalComplexObjects = null;
+                    State = EntityState.Unchanged;
+                    _cache.FixupReferencesByForeignKeys(this);
+
+                    // Need to check constraints here because fixup could have got us into an invalid state
+                    RelationshipManager.CheckReferentialConstraintProperties(this);
+                    _wrappedEntity.TakeSnapshot(this);
+
+                    break;
+                case EntityState.Unchanged:
+                    break;
+            }
+        }
+
+        public override void SetModified()
+        {
+            ValidateState();
+
+            if (IsKeyEntry)
+            {
+                throw new InvalidOperationException(Strings.ObjectStateEntry_CannotModifyKeyEntryState);
+            }
+            else
+            {
+                if (EntityState.Unchanged == State)
+                {
+                    State = EntityState.Modified;
+                    _cache.ChangeState(this, EntityState.Unchanged, State);
+                }
+                else if (EntityState.Modified != State)
+                {
+                    throw new InvalidOperationException(Strings.ObjectStateEntry_SetModifiedStates("SetModified"));
+                }
+            }
+        }
+
+        public override RelationshipManager RelationshipManager
+        {
+            get
+            {
+                ValidateState();
+                if (IsKeyEntry)
+                {
+                    throw new InvalidOperationException(Strings.ObjectStateEntry_RelationshipAndKeyEntriesDoNotHaveRelationshipManagers);
+                }
+                if (WrappedEntity.Entity == null)
+                {
+                    throw new InvalidOperationException(Strings.ObjectStateManager_CannotGetRelationshipManagerForDetachedPocoEntity);
+                }
+                return WrappedEntity.RelationshipManager;
+            }
+        }
+
+        internal override BitArray ModifiedProperties
+        {
+            get { return _modifiedFields; }
+        }
+
+        /// <summary>
+        /// Changes state of the entry to the specified <paramref name="state"/>
+        /// </summary>
+        /// <param name="state">The requested state</param>
+        public override void ChangeState(EntityState state)
+        {
+            EntityUtil.CheckValidStateForChangeEntityState(state);
+
+            if (State == EntityState.Detached
+                && state == EntityState.Detached)
+            {
+                return;
+            }
+
+            ValidateState();
+
+            // store a referece to the cache because this.ObjectStatemanager will be null if the requested state is Detached
+            var osm = ObjectStateManager;
+            osm.TransactionManager.BeginLocalPublicAPI();
+            try
+            {
+                ChangeObjectState(state);
+            }
+            finally
+            {
+                osm.TransactionManager.EndLocalPublicAPI();
+            }
+        }
+
+        /// <summary>
+        /// Apply modified properties to the original object.
+        /// </summary>
+        /// <param name="currentEntity">object with modified properties</param>
+        public override void ApplyCurrentValues(object currentEntity)
+        {
+            DbHelpers.ThrowIfNull(currentEntity, "currentEntity");
+
+            ValidateState();
+
+            if (IsKeyEntry)
+            {
+                throw new InvalidOperationException(Strings.ObjectStateEntry_CannotAccessKeyEntryValues);
+            }
+
+            var wrappedEntity = ObjectStateManager.EntityWrapperFactory.WrapEntityUsingStateManager(currentEntity, ObjectStateManager);
+
+            ApplyCurrentValuesInternal(wrappedEntity);
+        }
+
+        /// <summary>
+        /// Apply original values to the entity.
+        /// </summary>
+        /// <param name="originalEntity">The object with original values</param>
+        public override void ApplyOriginalValues(object originalEntity)
+        {
+            DbHelpers.ThrowIfNull(originalEntity, "originalEntity");
+
+            ValidateState();
+
+            if (IsKeyEntry)
+            {
+                throw new InvalidOperationException(Strings.ObjectStateEntry_CannotAccessKeyEntryValues);
+            }
+
+            var wrappedEntity = ObjectStateManager.EntityWrapperFactory.WrapEntityUsingStateManager(originalEntity, ObjectStateManager);
+
+            ApplyOriginalValuesInternal(wrappedEntity);
+        }
+
+        #endregion // Public members
+
+        #region RelationshipEnd methods
+
+        /// <summary>
+        /// Add a RelationshipEntry (one of its ends must equal this.EntityKey)
+        /// </summary>
+        internal void AddRelationshipEnd(RelationshipEntry item)
+        {
+            Contract.Requires(null != item);
+            Contract.Requires(null != item.RelationshipWrapper);
+            Contract.Assert(0 <= _countRelationshipEnds, "negative _relationshipEndCount");
+            Contract.Assert(
+                EntityKey.Equals(item.RelationshipWrapper.Key0) || EntityKey.Equals(item.RelationshipWrapper.Key1),
+                "entity key doesn't match");
+
+#if DEBUG
+            for (var current = _headRelationshipEnds;
+                 null != current;
+                 current = current.GetNextRelationshipEnd(EntityKey))
+            {
+                Contract.Assert(!ReferenceEquals(item, current), "RelationshipEntry already in list");
+                Contract.Assert(!item.RelationshipWrapper.Equals(current.RelationshipWrapper), "RelationshipWrapper already in list");
+            }
+#endif
+            // the item will become the head of the list
+            // i.e. you walk the list in reverse order of items being added
+            item.SetNextRelationshipEnd(EntityKey, _headRelationshipEnds);
+            _headRelationshipEnds = item;
+            _countRelationshipEnds++;
+
+            Contract.Assert(_countRelationshipEnds == (new RelationshipEndEnumerable(this)).ToArray().Length, "different count");
+        }
+
+        /// <summary>
+        /// Determines if a given relationship entry is present in the list of entries
+        /// </summary>
+        /// <param name="item">The entry to look for</param>
+        /// <returns>True of the relationship end is found</returns>
+        internal bool ContainsRelationshipEnd(RelationshipEntry item)
+        {
+            for (var current = _headRelationshipEnds;
+                 null != current;
+                 current = current.GetNextRelationshipEnd(EntityKey))
+            {
+                if (ReferenceEquals(current, item))
+                {
+                    return true;
+                }
+            }
+            return false;
+        }
+
+        /// <summary>
+        /// Remove a RelationshipEntry (one of its ends must equal this.EntityKey)
+        /// </summary>
+        /// <param name="item"></param>
+        internal void RemoveRelationshipEnd(RelationshipEntry item)
+        {
+            Contract.Requires(null != item);
+            Contract.Requires(null != item.RelationshipWrapper);
+            Contract.Assert(1 <= _countRelationshipEnds, "negative _relationshipEndCount");
+            Contract.Assert(
+                EntityKey.Equals(item.RelationshipWrapper.Key0) || EntityKey.Equals(item.RelationshipWrapper.Key1),
+                "entity key doesn't match");
+
+            // walk the singly-linked list, remembering the previous node so we can remove the current node
+            var current = _headRelationshipEnds;
+            RelationshipEntry previous = null;
+            var previousIsKey0 = false;
+            while (null != current)
+            {
+                // short-circuit if the key matches either candidate by reference
+                var currentIsKey0 = ReferenceEquals(EntityKey, current.Key0) ||
+                                    (!ReferenceEquals(EntityKey, current.Key1) && EntityKey.Equals(current.Key0));
+                if (ReferenceEquals(item, current))
+                {
+                    RelationshipEntry next;
+                    if (currentIsKey0)
+                    {
+                        // if this.EntityKey matches Key0, NextKey0 is the next element in the lsit
+                        Contract.Assert(EntityKey.Equals(current.RelationshipWrapper.Key0), "entity key didn't match");
+                        next = current.NextKey0;
+                        current.NextKey0 = null;
+                    }
+                    else
+                    {
+                        // if this.EntityKey matches Key1, NextKey1 is the next element in the lsit
+                        Contract.Assert(EntityKey.Equals(current.RelationshipWrapper.Key1), "entity key didn't match");
+                        next = current.NextKey1;
+                        current.NextKey1 = null;
+                    }
+                    if (null == previous)
+                    {
+                        _headRelationshipEnds = next;
+                    }
+                    else if (previousIsKey0)
+                    {
+                        previous.NextKey0 = next;
+                    }
+                    else
+                    {
+                        previous.NextKey1 = next;
+                    }
+                    --_countRelationshipEnds;
+
+                    Contract.Assert(_countRelationshipEnds == (new RelationshipEndEnumerable(this)).ToArray().Length, "different count");
+                    return;
+                }
+                Contract.Assert(
+                    !item.RelationshipWrapper.Equals(current.RelationshipWrapper), "same wrapper, different RelationshipEntry instances");
+
+                previous = current;
+                current = currentIsKey0 ? current.NextKey0 : current.NextKey1;
+                previousIsKey0 = currentIsKey0;
+            }
+            Contract.Assert(false, "didn't remove a RelationshipEntry");
+        }
+
+        /// <summary>
+        /// Update one of the ends for the related RelationshipEntry
+        /// </summary>
+        /// <param name="oldKey">the EntityKey the relationship should currently have</param>
+        /// <param name="promotedEntry">if promoting entity stub to full entity</param>
+        internal void UpdateRelationshipEnds(EntityKey oldKey, EntityEntry promotedEntry)
+        {
+            Contract.Requires(null != oldKey);
+            Contract.Assert(!ReferenceEquals(this, promotedEntry), "shouldn't be same reference");
+
+            // traverse the list to update one of the ends in the relationship entry
+            var count = 0;
+            var next = _headRelationshipEnds;
+            while (null != next)
+            {
+                // get the next relationship end before we change the key of current relationship end
+                var current = next;
+                next = next.GetNextRelationshipEnd(oldKey);
+
+                // update the RelationshipEntry from the temporary key to real key
+                current.ChangeRelatedEnd(oldKey, EntityKey);
+
+                // If we have a promoted entry, copy the relationship entries to the promoted entry
+                // only if the promoted entry doesn't already know about that particular relationship entry
+                // This can be the case with self referencing entities
+                if (null != promotedEntry
+                    && !promotedEntry.ContainsRelationshipEnd(current))
+                {
+                    // all relationship ends moved to new promotedEntry
+                    promotedEntry.AddRelationshipEnd(current);
+                }
+                ++count;
+            }
+            Contract.Assert(count == _countRelationshipEnds, "didn't traverse all relationships");
+            if (null != promotedEntry)
+            {
+                // cleanup existing (dead) entry to reduce confusion
+                _headRelationshipEnds = null;
+                _countRelationshipEnds = 0;
+            }
+        }
+
+        #region Enumerable and Enumerator
+
+        internal RelationshipEndEnumerable GetRelationshipEnds()
+        {
+            return new RelationshipEndEnumerable(this);
+        }
+
+        /// <summary>
+        /// An enumerable so that EntityEntry doesn't implement it
+        /// </summary>
+        internal struct RelationshipEndEnumerable : IEnumerable<RelationshipEntry>, IEnumerable<IEntityStateEntry>
+        {
+            internal static readonly RelationshipEntry[] EmptyRelationshipEntryArray = new RelationshipEntry[0];
+            private readonly EntityEntry _entityEntry;
+
+            internal RelationshipEndEnumerable(EntityEntry entityEntry)
+            {
+                // its okay if entityEntry is null
+                _entityEntry = entityEntry;
+            }
+
+            public RelationshipEndEnumerator GetEnumerator()
+            {
+                return new RelationshipEndEnumerator(_entityEntry);
+            }
+
+            IEnumerator<IEntityStateEntry> IEnumerable<IEntityStateEntry>.GetEnumerator()
+            {
+                return GetEnumerator();
+            }
+
+            IEnumerator<RelationshipEntry> IEnumerable<RelationshipEntry>.GetEnumerator()
+            {
+                Contract.Assert(false, "dead code, don't box the RelationshipEndEnumerable");
+                return GetEnumerator();
+            }
+
+            IEnumerator IEnumerable.GetEnumerator()
+            {
+                Contract.Assert(false, "dead code, don't box the RelationshipEndEnumerable");
+                return GetEnumerator();
+            }
+
+            /// <summary>
+            /// Convert the singly-linked list into an Array
+            /// </summary>
+            internal RelationshipEntry[] ToArray()
+            {
+                RelationshipEntry[] list = null;
+                if ((null != _entityEntry)
+                    && (0 < _entityEntry._countRelationshipEnds))
+                {
+                    var relationshipEnd = _entityEntry._headRelationshipEnds;
+                    list = new RelationshipEntry[_entityEntry._countRelationshipEnds];
+                    for (var i = 0; i < list.Length; ++i)
+                    {
+                        Contract.Assert(null != relationshipEnd, "count larger than list");
+                        Contract.Assert(
+                            _entityEntry.EntityKey.Equals(relationshipEnd.Key0) || _entityEntry.EntityKey.Equals(relationshipEnd.Key1),
+                            "entity key mismatch");
+                        list[i] = relationshipEnd;
+
+                        relationshipEnd = relationshipEnd.GetNextRelationshipEnd(_entityEntry.EntityKey);
+                    }
+                    Contract.Assert(null == relationshipEnd, "count smaller than list");
+                }
+                return list ?? EmptyRelationshipEntryArray;
+            }
+        }
+
+        /// <summary>
+        /// An enumerator to walk the RelationshipEntry linked-list
+        /// </summary>
+        internal struct RelationshipEndEnumerator : IEnumerator<RelationshipEntry>, IEnumerator<IEntityStateEntry>
+        {
+            private readonly EntityEntry _entityEntry;
+            private RelationshipEntry _current;
+
+            internal RelationshipEndEnumerator(EntityEntry entityEntry)
+            {
+                _entityEntry = entityEntry;
+                _current = null;
+            }
+
+            public RelationshipEntry Current
+            {
+                get { return _current; }
+            }
+
+            IEntityStateEntry IEnumerator<IEntityStateEntry>.Current
+            {
+                get { return _current; }
+            }
+
+            object IEnumerator.Current
+            {
+                get
+                {
+                    Contract.Assert(false, "dead code, don't box the RelationshipEndEnumerator");
+                    return _current;
+                }
+            }
+
+            public void Dispose()
+            {
+            }
+
+            public bool MoveNext()
+            {
+                if (null != _entityEntry)
+                {
+                    if (null == _current)
+                    {
+                        _current = _entityEntry._headRelationshipEnds;
+                    }
+                    else
+                    {
+                        _current = _current.GetNextRelationshipEnd(_entityEntry.EntityKey);
+                    }
+                }
+                return (null != _current);
+            }
+
+            public void Reset()
+            {
+                Contract.Assert(false, "not implemented");
+            }
+        }
+
+        #endregion
+
+        #endregion
+
+        #region ObjectStateEntry members
+
+        internal override bool IsKeyEntry
+        {
+            get { return null == _wrappedEntity.Entity; }
+        }
+
+        /// <summary>
+        /// Reuse or create a new (Entity)DataRecordInfo.
+        /// </summary>
+        internal override DataRecordInfo GetDataRecordInfo(StateManagerTypeMetadata metadata, object userObject)
+        {
+            if (Helper.IsEntityType(metadata.CdmMetadata.EdmType)
+                && (null != (object)_entityKey))
+            {
+                // is EntityType with null EntityKey when constructing new EntityKey during ObjectStateManager.Add
+                // always need a new EntityRecordInfo instance for the different key (reusing DataRecordInfo's FieldMetadata).
+                return new EntityRecordInfo(metadata.DataRecordInfo, _entityKey, (EntitySet)EntitySet);
+            }
+            else
+            {
+                // ObjectContext.AttachTo uses CurrentValueRecord to build EntityKey for EntityType
+                // so the Entity doesn't have an EntityKey yet
+                return metadata.DataRecordInfo;
+            }
+        }
+
+        internal override void Reset()
+        {
+            Contract.Assert(_cache != null, "Cannot Reset an entity that is not currently attached to a context.");
+            RemoveFromForeignKeyIndex();
+            _cache.ForgetEntryWithConceptualNull(this, resetAllKeys: true);
+
+            DetachObjectStateManagerFromEntity();
+
+            _wrappedEntity = NullEntityWrapper.NullWrapper;
+            _entityKey = null;
+            _modifiedFields = null;
+            _originalValues = null;
+            _originalComplexObjects = null;
+
+            SetChangeTrackingFlags();
+
+            base.Reset();
+        }
+
+        internal override Type GetFieldType(int ordinal, StateManagerTypeMetadata metadata)
+        {
+            // 'metadata' is used for ComplexTypes
+
+            return metadata.GetFieldType(ordinal);
+        }
+
+        internal override string GetCLayerName(int ordinal, StateManagerTypeMetadata metadata)
+        {
+            return metadata.CLayerMemberName(ordinal);
+        }
+
+        internal override int GetOrdinalforCLayerName(string name, StateManagerTypeMetadata metadata)
+        {
+            return metadata.GetOrdinalforCLayerMemberName(name);
+        }
+
+        internal override void RevertDelete()
+        {
+            // just change the state from deleted, to last state.
+            State = (_modifiedFields == null) ? EntityState.Unchanged : EntityState.Modified;
+            _cache.ChangeState(this, EntityState.Deleted, State);
+        }
+
+        internal override int GetFieldCount(StateManagerTypeMetadata metadata)
+        {
+            return metadata.FieldCount;
+        }
+
+        private void CascadeAcceptChanges()
+        {
+            foreach (var entry in _cache.CopyOfRelationshipsByKey(EntityKey))
+            {
+                // CascadeAcceptChanges is only called on Entity ObjectStateEntry when it is
+                // in deleted state. Entity is in deleted state therefore for all related Relationship
+                // cache entries only valid state is Deleted.
+                Contract.Assert(entry.State == EntityState.Deleted, "Relationship ObjectStateEntry should be in deleted state");
+                entry.AcceptChanges();
+            }
+        }
+
+        internal override void SetModifiedAll()
+        {
+            Contract.Assert(!IsKeyEntry, "SetModifiedAll called on a KeyEntry");
+            Contract.Assert(State == EntityState.Modified, "SetModifiedAll called when not modified");
+
+            ValidateState();
+            if (null == _modifiedFields)
+            {
+                _modifiedFields = new BitArray(GetFieldCount(_cacheTypeMetadata));
+            }
+            _modifiedFields.SetAll(true);
+        }
+
+        /// <summary>
+        /// Used to report that a scalar entity property is about to change
+        /// The current value of the specified property is cached when this method is called.
+        /// </summary>
+        /// <param name="entityMemberName">The name of the entity property that is changing</param>
+        internal override void EntityMemberChanging(string entityMemberName)
+        {
+            if (IsKeyEntry)
+            {
+                throw new InvalidOperationException(Strings.ObjectStateEntry_CannotAccessKeyEntryValues);
+            }
+            EntityMemberChanging(entityMemberName, null, null);
+        }
+
+        /// <summary>
+        /// Used to report that a scalar entity property has been changed
+        /// The property value that was cached during EntityMemberChanging is now
+        /// added to OriginalValues
+        /// </summary>
+        /// <param name="entityMemberName">The name of the entity property that has changing</param>
+        internal override void EntityMemberChanged(string entityMemberName)
+        {
+            if (IsKeyEntry)
+            {
+                throw new InvalidOperationException(Strings.ObjectStateEntry_CannotAccessKeyEntryValues);
+            }
+            EntityMemberChanged(entityMemberName, null, null);
+        }
+
+        /// <summary>
+        /// Used to report that a complex property is about to change
+        /// The current value of the specified property is cached when this method is called.
+        /// </summary>
+        /// <param name="entityMemberName">The name of the top-level entity property that is changing</param>
+        /// <param name="complexObject">The complex object that contains the property that is changing</param>
+        /// <param name="complexObjectMemberName">The name of the property that is changing on complexObject</param>
+        internal override void EntityComplexMemberChanging(string entityMemberName, object complexObject, string complexObjectMemberName)
+        {
+            if (IsKeyEntry)
+            {
+                throw new InvalidOperationException(Strings.ObjectStateEntry_CannotAccessKeyEntryValues);
+            }
+            EntityMemberChanging(entityMemberName, complexObject, complexObjectMemberName);
+        }
+
+        /// <summary>
+        /// Used to report that a complex property has been changed
+        /// The property value that was cached during EntityMemberChanging is now added to OriginalValues
+        /// </summary>
+        /// <param name="entityMemberName">The name of the top-level entity property that has changed</param>
+        /// <param name="complexObject">The complex object that contains the property that changed</param>
+        /// <param name="complexObjectMemberName">The name of the property that changed on complexObject</param>
+        internal override void EntityComplexMemberChanged(string entityMemberName, object complexObject, string complexObjectMemberName)
+        {
+            if (IsKeyEntry)
+            {
+                throw new InvalidOperationException(Strings.ObjectStateEntry_CannotAccessKeyEntryValues);
+            }
+            EntityMemberChanged(entityMemberName, complexObject, complexObjectMemberName);
+        }
+
+        #endregion
+
+        internal IEntityWrapper WrappedEntity
+        {
+            get { return _wrappedEntity; }
+        }
+
+        /// <summary>
+        /// Method called to complete the change tracking process on an entity property. The original property value
+        /// is now saved in the original values record if there is not already an entry in the record for this property.
+        /// The parameters to this method must have the same values as the parameter values passed to the last call to
+        /// EntityValueChanging on this ObjectStateEntry.
+        /// All inputs are in OSpace.
+        /// </summary>
+        /// <param name="entityMemberName">Name of the top-level entity property that has changed</param>
+        /// <param name="complexObject">If entityMemberName refers to a complex property, this is the complex
+        /// object that contains the change. Otherwise this is null.</param>
+        /// <param name="complexObjectMemberName">If entityMemberName refers to a complex property, this is the name of
+        /// the property that has changed on complexObject. Otherwise this is null.</param>
+        private void EntityMemberChanged(string entityMemberName, object complexObject, string complexObjectMemberName)
+        {
+            string changingMemberName;
+            StateManagerTypeMetadata typeMetadata;
+            object changingObject;
+
+            // Get the metadata for the property that is changing, and verify that it is valid to change it for this entry
+            // If something fails, we will clear out our cached values in the finally block, and require the user to submit another Changing notification
+            try
+            {
+                var changingOrdinal = GetAndValidateChangeMemberInfo(
+                    entityMemberName, complexObject, complexObjectMemberName,
+                    out typeMetadata, out changingMemberName, out changingObject);
+
+                // if EntityKey is changing and is in a valid scenario for it to change, no further action is needed
+                if (changingOrdinal == -2)
+                {
+                    return;
+                }
+
+                // Verify that the inputs to this call match the values we have cached
+                if ((changingObject != _cache.ChangingObject) ||
+                    (changingMemberName != _cache.ChangingMember)
+                    ||
+                    (entityMemberName != _cache.ChangingEntityMember))
+                {
+                    throw new InvalidOperationException(Strings.ObjectStateEntry_EntityMemberChangedWithoutEntityMemberChanging);
+                }
+
+                // check the state after the other values because if the other cached values have not been set and are null, it is more
+                // intuitive to the user to get an error that specifically points to that as the problem, and in that case, the state will
+                // also not be matched, so if we checked this first, it would cause a confusing error to be thrown.
+                if (State != _cache.ChangingState)
+                {
+                    throw new InvalidOperationException(
+                        Strings.ObjectStateEntry_ChangedInDifferentStateFromChanging(_cache.ChangingState, State));
+                }
+
+                var oldValue = _cache.ChangingOldValue;
+                object newValue = null;
+                StateManagerMemberMetadata memberMetadata = null;
+                if (_cache.SaveOriginalValues)
+                {
+                    memberMetadata = typeMetadata.Member(changingOrdinal);
+                    // Expand only non-null complex type values
+                    if (memberMetadata.IsComplex
+                        && oldValue != null)
+                    {
+                        // devnote: Not using GetCurrentEntityValue here because change tracking can only be done on OSpace members,
+                        //          so we don't need to worry about shadow state, and we don't want a CSpace representation of complex objects
+                        newValue = memberMetadata.GetValue(changingObject);
+
+                        ExpandComplexTypeAndAddValues(memberMetadata, oldValue, newValue, false);
+                    }
+                    else
+                    {
+                        AddOriginalValue(memberMetadata, changingObject, oldValue);
+                    }
+                }
+
+                // if the property is a Foreign Key, let's clear out the appropriate EntityReference
+                // UNLESS we are applying FK changes as part of DetectChanges where we don't want to 
+                // start changing references yet. If we are in the Align stage of DetectChanges, this is ok.
+                var transManager = ObjectStateManager.TransactionManager;
+                List<Pair<string, string>> relationships;
+                if (complexObject == null && // check if property is a top-level property
+                    (transManager.IsAlignChanges || !transManager.IsDetectChanges)
+                    && IsPropertyAForeignKey(entityMemberName, out relationships))
+                {
+                    foreach (var relationship in relationships)
+                    {
+                        var relationshipName = relationship.First;
+                        var targetRoleName = relationship.Second;
+
+                        var relatedEnd = WrappedEntity.RelationshipManager.GetRelatedEndInternal(relationshipName, targetRoleName);
+                        Contract.Assert(relatedEnd != null, "relatedEnd should exist if property is a foreign key");
+                        var reference = relatedEnd as EntityReference;
+                        Contract.Assert(reference != null, "relatedEnd should be an EntityReference");
+
+                        // Allow updating of other relationships that this FK property participates in except that
+                        // if we're doing fixup by references as part of AcceptChanges then don't allow a ref to 
+                        // be changed.
+                        if (!transManager.IsFixupByReference)
+                        {
+                            if (memberMetadata == null)
+                            {
+                                memberMetadata = typeMetadata.Member(changingOrdinal);
+                            }
+                            if (newValue == null)
+                            {
+                                newValue = memberMetadata.GetValue(changingObject);
+                            }
+
+                            var hasConceptualNullFk = ForeignKeyFactory.IsConceptualNullKey(reference.CachedForeignKey);
+                            if (!ByValueEqualityComparer.Default.Equals(oldValue, newValue) || hasConceptualNullFk)
+                            {
+                                FixupEntityReferenceByForeignKey(reference);
+                            }
+                        }
+                    }
+                }
+
+                // POCO: The state of the entry is not changed if the EntityMemberChanged method 
+                // was called from ObjectStateEntry.OriginalValues property.
+                // The OriginalValues uses EntityMemberChanging/EntityMemberChanged to update snapshot of complex object in case
+                // complex object was changed (not a scalar value).
+                if (_cache != null
+                    && !_cache.TransactionManager.IsOriginalValuesGetter)
+                {
+                    var initialState = State;
+                    if (State != EntityState.Added)
+                    {
+                        State = EntityState.Modified;
+                    }
+                    if (State == EntityState.Modified)
+                    {
+                        SetModifiedProperty(entityMemberName);
+                    }
+                    if (initialState != State)
+                    {
+                        _cache.ChangeState(this, initialState, State);
+                    }
+                }
+            }
+            finally
+            {
+                Contract.Assert(_cache != null, "Unexpected null state manager.");
+                SetCachedChangingValues(null, null, null, EntityState.Detached, null);
+            }
+        }
+
+        // helper method used to set value of property
+        internal void SetCurrentEntityValue(string memberName, object newValue)
+        {
+            var ordinal = _cacheTypeMetadata.GetOrdinalforOLayerMemberName(memberName);
+            SetCurrentEntityValue(_cacheTypeMetadata, ordinal, _wrappedEntity.Entity, newValue);
+        }
+
+        internal void SetOriginalEntityValue(StateManagerTypeMetadata metadata, int ordinal, object userObject, object newValue)
+        {
+            ValidateState();
+            if (State == EntityState.Added)
+            {
+                throw new InvalidOperationException(Strings.ObjectStateEntry_OriginalValuesDoesNotExist);
+            }
+
+            var initialState = State;
+
+            object orgValue; // StateManagerValue
+            object oldOriginalValue; // the actual value
+
+            // Update original values list
+            var memberMetadata = metadata.Member(ordinal);
+            if (FindOriginalValue(memberMetadata, userObject, out orgValue))
+            {
+                _originalValues.Remove((StateManagerValue)orgValue);
+            }
+
+            if (memberMetadata.IsComplex)
+            {
+                oldOriginalValue = memberMetadata.GetValue(userObject);
+                if (oldOriginalValue == null)
+                {
+                    throw new InvalidOperationException(Strings.ComplexObject_NullableComplexTypesNotSupported(memberMetadata.CLayerName));
+                }
+
+                var newValueRecord = newValue as IExtendedDataRecord;
+                if (newValueRecord != null)
+                {
+                    // Requires materialization
+                    newValue = _cache.ComplexTypeMaterializer.CreateComplex(newValueRecord, newValueRecord.DataRecordInfo, null);
+                }
+
+                // We only store scalar properties values in original values, so no need to search the list
+                // if the property being set is complex. Just get the value as an OSpace object.
+                ExpandComplexTypeAndAddValues(memberMetadata, oldOriginalValue, newValue, true);
+            }
+            else
+            {
+                AddOriginalValue(memberMetadata, userObject, newValue);
+            }
+
+            if (initialState == EntityState.Unchanged)
+            {
+                State = EntityState.Modified;
+            }
+        }
+
+        /// <summary>
+        /// Method called to start the change tracking process on an entity property. The current property value is cached at
+        /// this stage in preparation for later storage in the original values record. Multiple successful calls to this method
+        /// will overwrite the cached values.
+        /// All inputs are in OSpace.
+        /// </summary>
+        /// <param name="entityMemberName">Name of the top-level entity property that is changing</param>
+        /// <param name="complexObject">If entityMemberName refers to a complex property, this is the complex
+        /// object that contains the change. Otherwise this is null.</param>
+        /// <param name="complexObjectMemberName">If entityMemberName refers to a complex property, this is the name of
+        /// the property that is changing on complexObject. Otherwise this is null.</param>
+        private void EntityMemberChanging(string entityMemberName, object complexObject, string complexObjectMemberName)
+        {
+            string changingMemberName;
+            StateManagerTypeMetadata typeMetadata;
+            object changingObject;
+
+            // Get the metadata for the property that is changing, and verify that it is valid to change it for this entry
+            var changingOrdinal = GetAndValidateChangeMemberInfo(
+                entityMemberName, complexObject, complexObjectMemberName,
+                out typeMetadata, out changingMemberName, out changingObject);
+
+            // if EntityKey is changing and is in a valid scenario for it to change, no further action is needed
+            if (changingOrdinal == -2)
+            {
+                return;
+            }
+
+            Contract.Assert(changingOrdinal != -1, "Expected GetAndValidateChangeMemberInfo to throw for a invalid property name");
+
+            // Cache the current value for later storage in original values. If we are not in a state where we should update
+            // the original values, we don't even need to bother saving the current value here. However, we will still cache
+            // the other data regarding the change, so that we always require matching Changing and Changed calls, regardless of the state.
+            var memberMetadata = typeMetadata.Member(changingOrdinal);
+
+            // POCO
+            // Entities which don't implement IEntityWithChangeTracker entity can already have original values even in the Unchanged state.
+            _cache.SaveOriginalValues = (State == EntityState.Unchanged || State == EntityState.Modified) &&
+                                        !FindOriginalValue(memberMetadata, changingObject);
+
+            // devnote: Not using GetCurrentEntityValue here because change tracking can only be done on OSpace members,
+            //          so we don't need to worry about shadow state, and we don't want a CSpace representation of complex objects
+            var oldValue = memberMetadata.GetValue(changingObject);
+
+            Contract.Assert(State != EntityState.Detached, "Change tracking should not happen on detached entities.");
+            SetCachedChangingValues(entityMemberName, changingObject, changingMemberName, State, oldValue);
+        }
+
+        // helper method used to get value of property
+        internal object GetOriginalEntityValue(string memberName)
+        {
+            var ordinal = _cacheTypeMetadata.GetOrdinalforOLayerMemberName(memberName);
+            return GetOriginalEntityValue(_cacheTypeMetadata, ordinal, _wrappedEntity.Entity, ObjectStateValueRecord.OriginalReadonly);
+        }
+
+        internal object GetOriginalEntityValue(
+            StateManagerTypeMetadata metadata, int ordinal, object userObject, ObjectStateValueRecord updatableRecord)
+        {
+            Contract.Assert(
+                updatableRecord != ObjectStateValueRecord.OriginalUpdatablePublic,
+                "OriginalUpdatablePublic records must preserve complex type information, use the overload that takes parentEntityPropertyIndex");
+            return GetOriginalEntityValue(metadata, ordinal, userObject, updatableRecord, s_EntityRoot);
+        }
+
+        internal object GetOriginalEntityValue(
+            StateManagerTypeMetadata metadata, int ordinal, object userObject, ObjectStateValueRecord updatableRecord,
+            int parentEntityPropertyIndex)
+        {
+            // if original value is stored, then use it, otherwise use the current value from the entity
+            ValidateState();
+            object retValue;
+            var member = metadata.Member(ordinal);
+            if (FindOriginalValue(member, userObject, out retValue))
+            {
+                // If the object is null, return DBNull.Value to be consistent with GetCurrentEntityValue
+                return ((StateManagerValue)retValue).originalValue ?? DBNull.Value;
+            }
+            return GetCurrentEntityValue(metadata, ordinal, userObject, updatableRecord, parentEntityPropertyIndex);
+        }
+
+        internal object GetCurrentEntityValue(
+            StateManagerTypeMetadata metadata, int ordinal, object userObject, ObjectStateValueRecord updatableRecord)
+        {
+            Contract.Assert(
+                updatableRecord != ObjectStateValueRecord.OriginalUpdatablePublic,
+                "OriginalUpdatablePublic records must preserve complex type information, use the overload that takes parentEntityPropertyIndex");
+            return GetCurrentEntityValue(metadata, ordinal, userObject, updatableRecord, s_EntityRoot);
+        }
+
+        internal object GetCurrentEntityValue(
+            StateManagerTypeMetadata metadata, int ordinal, object userObject, ObjectStateValueRecord updatableRecord,
+            int parentEntityPropertyIndex)
+        {
+            ValidateState();
+
+            object retValue = null;
+            var member = metadata.Member(ordinal);
+            Contract.Assert(null != member, "didn't throw ArgumentOutOfRangeException");
+
+            if (!metadata.IsMemberPartofShadowState(ordinal))
+            {
+                // if it is not shadow state
+                retValue = member.GetValue(userObject);
+
+                // Wrap the value in a record if it is a non-null complex type
+                if (member.IsComplex
+                    && retValue != null)
+                {
+                    // need to get the new StateManagerTypeMetadata for nested /complext member
+                    switch (updatableRecord)
+                    {
+                        case ObjectStateValueRecord.OriginalReadonly:
+                            retValue = new ObjectStateEntryDbDataRecord(
+                                this,
+                                _cache.GetOrAddStateManagerTypeMetadata(member.CdmMetadata.TypeUsage.EdmType), retValue);
+                            break;
+                        case ObjectStateValueRecord.CurrentUpdatable:
+                            retValue = new ObjectStateEntryDbUpdatableDataRecord(
+                                this,
+                                _cache.GetOrAddStateManagerTypeMetadata(member.CdmMetadata.TypeUsage.EdmType), retValue);
+                            break;
+                        case ObjectStateValueRecord.OriginalUpdatableInternal:
+                            retValue = new ObjectStateEntryOriginalDbUpdatableDataRecord_Internal(
+                                this,
+                                _cache.GetOrAddStateManagerTypeMetadata(member.CdmMetadata.TypeUsage.EdmType), retValue);
+                            break;
+                        case ObjectStateValueRecord.OriginalUpdatablePublic:
+                            retValue = new ObjectStateEntryOriginalDbUpdatableDataRecord_Public(
+                                this,
+                                _cache.GetOrAddStateManagerTypeMetadata(member.CdmMetadata.TypeUsage.EdmType), retValue,
+                                parentEntityPropertyIndex);
+                            break;
+                        default:
+                            Contract.Assert(false, "shouldn't happen");
+                            break;
+                    }
+                    // we need to pass the toplevel ordinal
+                }
+            }
+#if DEBUG
+            // performance, don't do this work in retail until shadow state is supported
+            else if (userObject == _wrappedEntity.Entity)
+            {
+                Contract.Assert(false, "shadowstate not supported");
+#if SupportShadowState
+                            Contract.Assert(null != _currentValues, "shadow state without values");
+                            _currentValues.TryGetValue(member.CLayerName, out retValue); // try to get it from shadow state if exists
+                            // we don't support CSpace only complex type
+#endif
+            }
+#endif
+            return retValue ?? DBNull.Value;
+        }
+
+        private bool FindOriginalValue(StateManagerMemberMetadata metadata, object instance)
+        {
+            object tmp;
+            return FindOriginalValue(metadata, instance, out tmp);
+        }
+
+        internal bool FindOriginalValue(StateManagerMemberMetadata metadata, object instance, out object value)
+        {
+            var found = false;
+            object retValue = null;
+            if (null != _originalValues)
+            {
+                foreach (var cachevalue in _originalValues) // this should include also shadow state
+                {
+                    if (cachevalue.userObject == instance
+                        && cachevalue.memberMetadata == metadata)
+                    {
+                        found = true;
+                        retValue = cachevalue;
+                        break;
+                    }
+                }
+            }
+            value = retValue;
+            return found;
+        }
+
+        // Get AssociationEndMember of current entry of given relationship
+        // Relationship must be related to the current entry.
+        internal AssociationEndMember GetAssociationEndMember(RelationshipEntry relationshipEntry)
+        {
+            Contract.Assert(EntityKey != null, "entry should have a not null EntityKey");
+
+            ValidateState();
+
+            var endMember = relationshipEntry.RelationshipWrapper.GetAssociationEndMember(EntityKey);
+            Contract.Assert(null != endMember, "should be one of the ends of the relationship");
+            return endMember;
+        }
+
+        // Get entry which is on the other end of given relationship.
+        // Relationship must be related to the current entry.
+        internal EntityEntry GetOtherEndOfRelationship(RelationshipEntry relationshipEntry)
+        {
+            Contract.Assert(EntityKey != null, "entry should have a not null EntityKey");
+
+            return _cache.GetEntityEntry(relationshipEntry.RelationshipWrapper.GetOtherEntityKey(EntityKey));
+        }
+
+        /// <summary>
+        /// Helper method to recursively expand a complex object's values down to scalars for storage in the original values record.
+        /// This method is used when a whole complex object is set on its parent object, instead of just setting
+        /// individual scalar values on that object.
+        /// </summary>
+        /// <param name="memberMetadata">metadata for the complex property being expanded on the parent
+        /// where the parent can be an entity or another complex object</param>
+        /// <param name="oldComplexObject">Old value of the complex property. Scalar values from this object are stored in the original values record</param>
+        /// <param name="newComplexObject">New value of the complex property. This object reference is used in the original value record and is
+        /// associated with the scalar values for the same property on the oldComplexObject</param>
+        /// <param name="useOldComplexObject">Whether or not to use the existing complex object in the original values or to use the original value that is already present </param>
+        private void ExpandComplexTypeAndAddValues(
+            StateManagerMemberMetadata memberMetadata, object oldComplexObject, object newComplexObject, bool useOldComplexObject)
+        {
+            Contract.Requires(memberMetadata.IsComplex, "Cannot expand non-complex objects");
+            if (newComplexObject == null)
+            {
+                throw new InvalidOperationException(Strings.ComplexObject_NullableComplexTypesNotSupported(memberMetadata.CLayerName));
+            }
+            Contract.Assert(
+                oldComplexObject == null || (oldComplexObject.GetType() == newComplexObject.GetType()),
+                "Cannot replace a complex object with an object of a different type, unless the original one was null");
+
+            var typeMetadata = _cache.GetOrAddStateManagerTypeMetadata(memberMetadata.CdmMetadata.TypeUsage.EdmType);
+            object retValue;
+            for (var field = 0; field < typeMetadata.FieldCount; field++)
+            {
+                var complexMemberMetadata = typeMetadata.Member(field);
+                if (complexMemberMetadata.IsComplex)
+                {
+                    object oldComplexMemberValue = null;
+                    if (oldComplexObject != null)
+                    {
+                        oldComplexMemberValue = complexMemberMetadata.GetValue(oldComplexObject);
+                        if (oldComplexMemberValue == null
+                            && FindOriginalValue(complexMemberMetadata, oldComplexObject, out retValue))
+                        {
+                            _originalValues.Remove((StateManagerValue)retValue);
+                        }
+                    }
+                    ExpandComplexTypeAndAddValues(
+                        complexMemberMetadata, oldComplexMemberValue, complexMemberMetadata.GetValue(newComplexObject), useOldComplexObject);
+                }
+                else
+                {
+                    object originalValue = null;
+                    var complexObject = newComplexObject;
+
+                    if (useOldComplexObject)
+                    {
+                        // Set the original values using the existing current value object
+                        // complexObject --> the existing complex object
+                        // originalValue --> the new value to set for this member
+                        originalValue = complexMemberMetadata.GetValue(newComplexObject);
+                        complexObject = oldComplexObject;
+                    }
+                    else
+                    {
+                        if (oldComplexObject != null)
+                        {
+                            // If we already have an entry for this property in the original values list, we need to remove it. We can't just
+                            // update it because StateManagerValue is a struct and there is no way to get a reference to the entry in the list.
+                            originalValue = complexMemberMetadata.GetValue(oldComplexObject);
+                            if (FindOriginalValue(complexMemberMetadata, oldComplexObject, out retValue))
+                            {
+                                var originalStateValue = ((StateManagerValue)retValue);
+                                _originalValues.Remove(originalStateValue);
+                                originalValue = originalStateValue.originalValue;
+                            }
+                            else
+                            {
+                                Contract.Assert(
+                                    Entity is IEntityWithChangeTracker, "for POCO objects the snapshot should contain all original values");
+                            }
+                        }
+                        else
+                        {
+                            originalValue = complexMemberMetadata.GetValue(newComplexObject);
+                        }
+                    }
+
+                    // Add the new entry. The userObject will reference the new complex object that is currently being set.
+                    // If the value was in the list previously, we will still use the old value with the new object reference.
+                    // That will ensure that we preserve the old value while still maintaining the link to the
+                    // existing complex object that is attached to the entity or parent complex object. If an entry is already
+                    // in the list this means that it was either explicitly set by the user or the entire complex type was previously
+                    // set and expanded down to the individual properties.  In either case we do the same thing.
+                    AddOriginalValue(complexMemberMetadata, complexObject, originalValue);
+                }
+            }
+        }
+
+        /// <summary>
+        /// Helper method to validate that the property names being reported as changing/changed are valid for this entity and that
+        /// the entity is in a valid state for the change request. Also determines if this is a change on a complex object, and
+        /// returns the appropriate metadata and object to be used for the rest of the changing and changed operations.
+        /// </summary>
+        /// <param name="entityMemberName">Top-level entity property name</param>
+        /// <param name="complexObject">Complex object that contains the change, null if the change is on a top-level entity property</param>
+        /// <param name="complexObjectMemberName">Name of the property that is changing on the complexObject, null for top-level entity properties</param>
+        /// <param name="typeMetadata">Metadata for the type that contains the change, either for the entity itself or for the complex object</param>
+        /// <param name="changingMemberName">Property name that is actually changing -- either entityMemberName for entities or
+        /// complexObjectMemberName for complex objects</param>
+        /// <param name="changingObject">Object reference that contains the change, either the entity or complex object
+        /// as appropriate for the requested change</param>
+        /// <returns>Ordinal of the property that is changing, or -2 if the EntityKey is changing in a valid scenario. This is relative
+        /// to the returned typeMetadata. Throws exceptions if the requested property name(s) are invalid for this entity.</returns>
+        internal int GetAndValidateChangeMemberInfo(
+            string entityMemberName, object complexObject, string complexObjectMemberName,
+            out StateManagerTypeMetadata typeMetadata, out string changingMemberName, out object changingObject)
+        {
+            Contract.Requires(entityMemberName != null);
+
+            typeMetadata = null;
+            changingMemberName = null;
+            changingObject = null;
+
+            // complexObject and complexObjectMemberName are allowed to be null here for change tracking on top-level entity properties
+
+            ValidateState();
+
+            var changingOrdinal = _cacheTypeMetadata.GetOrdinalforOLayerMemberName(entityMemberName);
+            if (changingOrdinal == -1)
+            {
+                if (entityMemberName == StructuralObject.EntityKeyPropertyName)
+                {
+                    // Setting EntityKey property is only allowed from here when we are in the middle of relationship fixup.
+                    if (!_cache.InRelationshipFixup)
+                    {
+                        throw new InvalidOperationException(Strings.ObjectStateEntry_CantSetEntityKey);
+                    }
+                    else
+                    {
+                        // If we are in fixup, there is nothing more to do here with EntityKey, so just
+                        // clear the saved changing values and return. This will ensure that we behave
+                        // the same with the change notifications on EntityKey as with other properties.
+                        // I.e. we still don't allow the following:
+                        //     EntityMemberChanging("Property1")
+                        //     EntityMemberChanging("EntityKey")
+                        //     EntityMemberChanged("EntityKey")
+                        //     EntityMemberChanged("Property1")
+                        Contract.Assert(State != EntityState.Detached, "Change tracking should not happen on detached entities.");
+                        SetCachedChangingValues(null, null, null, State, null);
+                        return -2;
+                    }
+                }
+                else
+                {
+                    throw new ArgumentException(Strings.ObjectStateEntry_ChangeOnUnmappedProperty(entityMemberName));
+                }
+            }
+            else
+            {
+                StateManagerTypeMetadata tmpTypeMetadata;
+                string tmpChangingMemberName;
+                object tmpChangingObject;
+
+                // entityMemberName is a confirmed valid property on the Entity, but if this is a complex type we also need to validate its property
+                if (complexObject != null)
+                {
+                    // a complex object was provided, but the top-level Entity property is not complex
+                    if (!_cacheTypeMetadata.Member(changingOrdinal).IsComplex)
+                    {
+                        throw new ArgumentException(Strings.ComplexObject_ComplexChangeRequestedOnScalarProperty(entityMemberName));
+                    }
+
+                    tmpTypeMetadata = _cache.GetOrAddStateManagerTypeMetadata(complexObject.GetType(), (EntitySet)EntitySet);
+                    changingOrdinal = tmpTypeMetadata.GetOrdinalforOLayerMemberName(complexObjectMemberName);
+                    if (changingOrdinal == -1)
+                    {
+                        throw new ArgumentException(Strings.ObjectStateEntry_ChangeOnUnmappedComplexProperty(complexObjectMemberName));
+                    }
+
+                    tmpChangingMemberName = complexObjectMemberName;
+                    tmpChangingObject = complexObject;
+                }
+                else
+                {
+                    tmpTypeMetadata = _cacheTypeMetadata;
+                    tmpChangingMemberName = entityMemberName;
+                    tmpChangingObject = Entity;
+                    if (WrappedEntity.IdentityType != Entity.GetType() && // Is a proxy
+                        Entity is IEntityWithChangeTracker
+                        && // Is a full proxy
+                        IsPropertyAForeignKey(entityMemberName)) // Property is part of FK
+                    {
+                        // Set a flag so that we don't try to set FK properties while already in a setter.
+                        _cache.EntityInvokingFKSetter = WrappedEntity.Entity;
+                    }
+                }
+
+                VerifyEntityValueIsEditable(tmpTypeMetadata, changingOrdinal, tmpChangingMemberName);
+
+                typeMetadata = tmpTypeMetadata;
+                changingMemberName = tmpChangingMemberName;
+                changingObject = tmpChangingObject;
+                return changingOrdinal;
+            }
+        }
+
+        /// <summary>
+        /// Helper method to set the information needed for the change tracking cache. Ensures that all of these values get set together.
+        /// </summary>
+        private void SetCachedChangingValues(
+            string entityMemberName, object changingObject, string changingMember, EntityState changingState, object oldValue)
+        {
+            _cache.ChangingEntityMember = entityMemberName;
+            _cache.ChangingObject = changingObject;
+            _cache.ChangingMember = changingMember;
+            _cache.ChangingState = changingState;
+            _cache.ChangingOldValue = oldValue;
+            if (changingState == EntityState.Detached)
+            {
+                _cache.SaveOriginalValues = false;
+            }
+        }
+
+        [DebuggerBrowsable(DebuggerBrowsableState.Never)]
+        internal OriginalValueRecord EditableOriginalValues
+        {
+            get
+            {
+                Contract.Assert(!IsKeyEntry, "should not edit original key entry");
+                Contract.Assert(
+                    EntityState.Modified == State ||
+                    EntityState.Deleted == State ||
+                    EntityState.Unchanged == State,
+                    "only expecting Modified or Deleted state");
+
+                return new ObjectStateEntryOriginalDbUpdatableDataRecord_Internal(this, _cacheTypeMetadata, _wrappedEntity.Entity);
+            }
+        }
+
+        internal void DetachObjectStateManagerFromEntity()
+        {
+            // This method can be called on relationship entries where there is no entity
+            if (!IsKeyEntry) // _wrappedEntity.Entity is not null.
+            {
+                _wrappedEntity.SetChangeTracker(null);
+                _wrappedEntity.DetachContext();
+
+                if (!_cache.TransactionManager.IsAttachTracking
+                    ||
+                    _cache.TransactionManager.OriginalMergeOption != MergeOption.NoTracking)
+                {
+                    // If AttachTo() failed while attaching graph retrieved with NoTracking option,
+                    // we don't want to reset the EntityKey
+
+                    //Entry's this._entityKey is set to null at the caller, maintaining consistency between entityWithKey.EntityKey and this.EntityKey
+                    _wrappedEntity.EntityKey = null;
+                }
+            }
+        }
+
+        // This method is used for entities which don't implement IEntityWithChangeTracker to store orignal values of properties
+        // which are later used to detect changes in properties
+        internal void TakeSnapshot(bool onlySnapshotComplexProperties)
+        {
+            Contract.Assert(!IsKeyEntry);
+
+            if (State != EntityState.Added)
+            {
+                var metadata = _cacheTypeMetadata;
+
+                var fieldCount = GetFieldCount(metadata);
+                object currentValue;
+
+                for (var i = 0; i < fieldCount; i++)
+                {
+                    var member = metadata.Member(i);
+                    if (member.IsComplex)
+                    {
+                        // memberValue is a complex object
+                        currentValue = member.GetValue(_wrappedEntity.Entity);
+                        AddComplexObjectSnapshot(Entity, i, currentValue);
+                        TakeSnapshotOfComplexType(member, currentValue);
+                    }
+                    else if (!onlySnapshotComplexProperties)
+                    {
+                        currentValue = member.GetValue(_wrappedEntity.Entity);
+                        AddOriginalValue(member, _wrappedEntity.Entity, currentValue);
+                    }
+                }
+            }
+
+            TakeSnapshotOfForeignKeys();
+        }
+
+        internal void TakeSnapshotOfForeignKeys()
+        {
+            Dictionary<RelatedEnd, HashSet<EntityKey>> keys;
+            FindRelatedEntityKeysByForeignKeys(out keys, useOriginalValues: false);
+            if (keys != null)
+            {
+                foreach (var pair in keys)
+                {
+                    var reference = pair.Key as EntityReference;
+                    Contract.Assert(reference != null, "EntityReference expected");
+                    Contract.Assert(pair.Value.Count == 1, "Unexpected number of keys");
+
+                    if (!ForeignKeyFactory.IsConceptualNullKey(reference.CachedForeignKey))
+                    {
+                        reference.SetCachedForeignKey(pair.Value.First(), this);
+                    }
+                }
+            }
+        }
+
+        private void TakeSnapshotOfComplexType(StateManagerMemberMetadata member, object complexValue)
+        {
+            Contract.Assert(member.IsComplex, "Cannot expand non-complex objects");
+
+            // Skip null values
+            if (complexValue == null)
+            {
+                return;
+            }
+
+            var typeMetadata = _cache.GetOrAddStateManagerTypeMetadata(member.CdmMetadata.TypeUsage.EdmType);
+            for (var i = 0; i < typeMetadata.FieldCount; i++)
+            {
+                var complexMember = typeMetadata.Member(i);
+                var currentValue = complexMember.GetValue(complexValue);
+                if (complexMember.IsComplex)
+                {
+                    // Recursive call for nested complex types
+                    // For POCO objects we have to store a reference to the original complex object
+                    AddComplexObjectSnapshot(complexValue, i, currentValue);
+                    TakeSnapshotOfComplexType(complexMember, currentValue);
+                }
+                else
+                {
+                    if (!FindOriginalValue(complexMember, complexValue))
+                    {
+                        AddOriginalValue(complexMember, complexValue, currentValue);
+                    }
+                }
+            }
+        }
+
+        private void AddComplexObjectSnapshot(object userObject, int ordinal, object complexObject)
+        {
+            Contract.Requires(userObject != null);
+            Contract.Requires(ordinal >= 0);
+
+            if (complexObject == null)
+            {
+                return;
+            }
+
+            // Verify if the same complex object is not used multiple times.
+            CheckForDuplicateComplexObjects(complexObject);
+
+            if (_originalComplexObjects == null)
+            {
+                _originalComplexObjects = new Dictionary<object, Dictionary<int, object>>();
+            }
+            Dictionary<int, object> ordinal2complexObject;
+            if (!_originalComplexObjects.TryGetValue(userObject, out ordinal2complexObject))
+            {
+                ordinal2complexObject = new Dictionary<int, object>();
+                _originalComplexObjects.Add(userObject, ordinal2complexObject);
+            }
+
+            Contract.Assert(!ordinal2complexObject.ContainsKey(ordinal), "shouldn't contain this ordinal yet");
+            ordinal2complexObject.Add(ordinal, complexObject);
+        }
+
+        private void CheckForDuplicateComplexObjects(object complexObject)
+        {
+            if (_originalComplexObjects == null
+                || complexObject == null)
+            {
+                return;
+            }
+
+            foreach (var ordinal2complexObject in _originalComplexObjects.Values)
+            {
+                foreach (var oldComplexObject in ordinal2complexObject.Values)
+                {
+                    if (ReferenceEquals(complexObject, oldComplexObject))
+                    {
+                        throw new InvalidOperationException(
+                            Strings.ObjectStateEntry_ComplexObjectUsedMultipleTimes(
+                                Entity.GetType().FullName, complexObject.GetType().FullName));
+                    }
+                }
+            }
+        }
+
+        /// <summary>
+        /// Uses DetectChanges to determine whether or not the current value of the property with the given
+        /// name is different from its original value. Note that this may be different from the property being
+        /// marked as modified since a property which has not changed can still be marked as modified.
+        /// </summary>
+        /// <remarks>
+        /// For complex properties, a new instance of the complex object which has all the same property
+        /// values as the original instance is not considered to be different by this method.
+        /// </remarks>
+        /// <param name="propertyName">The name of the property.</param>
+        /// <returns>True if the property has changed; false otherwise.</returns>
+        public override bool IsPropertyChanged(string propertyName)
+        {
+            // We need this because the Code Contract gets compiled out in the release build even though
+            // this method is effectively on the public surface because it overrides the abstract method on ObjectStateEntry.
+            // Using a CodeContractsFor class doesn't work in this case.
+            DbHelpers.ThrowIfNullOrWhitespace(propertyName, "propertyName");
+
+            return DetectChangesInProperty(
+                ValidateAndGetOrdinalForProperty(propertyName, "IsPropertyChanged"),
+                detectOnlyComplexProperties: false, detectOnly: true);
+        }
+
+        [SuppressMessage("Microsoft.Performance", "CA1804:RemoveUnusedLocals", MessageId = "originalValueFound", Justification = "Used in the debug build")]
+        private bool DetectChangesInProperty(int ordinal, bool detectOnlyComplexProperties, bool detectOnly)
+        {
+            var changeDetected = false;
+            var member = _cacheTypeMetadata.Member(ordinal);
+            var currentValue = member.GetValue(_wrappedEntity.Entity);
+            if (member.IsComplex)
+            {
+                if (State != EntityState.Deleted)
+                {
+                    var oldComplexValue = GetComplexObjectSnapshot(Entity, ordinal);
+                    var complexObjectInstanceChanged = DetectChangesInComplexType(
+                        member, member, currentValue, oldComplexValue, ref changeDetected, detectOnly);
+                    if (complexObjectInstanceChanged)
+                    {
+                        // instance of complex object was changed
+
+                        // Before updating the snapshot verify if the same complex object is not used multiple times.
+                        CheckForDuplicateComplexObjects(currentValue);
+
+                        if (!detectOnly)
+                        {
+                            // equivalent of EntityObject.ReportPropertyChanging()
+                            ((IEntityChangeTracker)this).EntityMemberChanging(member.CLayerName);
+
+                            Contract.Assert(
+                                _cache.SaveOriginalValues,
+                                "complex object instance was changed so the SaveOriginalValues flag should be set to true");
+
+                            // Since the EntityMemberChanging method is called AFTER the complex object was changed, it means that
+                            // the EntityMemberChanging method was unable to find the real oldValue.  
+                            // The real old value is stored for POCO objects in _originalComplexObjects dictionary.
+                            // The cached changing oldValue has to be updated with the real oldValue.
+                            _cache.ChangingOldValue = oldComplexValue;
+
+                            // equivalent of EntityObject.ReportPropertyChanged()
+                            ((IEntityChangeTracker)this).EntityMemberChanged(member.CLayerName);
+                        }
+
+                        // The _originalComplexObjects should always contain references to the values of complex objects which are "original" 
+                        // at the moment of calling GetComplexObjectSnapshot().  They are used to get original scalar values from _originalValues.
+                        UpdateComplexObjectSnapshot(member, Entity, ordinal, currentValue);
+
+                        if (!changeDetected)
+                        {
+                            // If we haven't already detected a change then we need to check the properties of the complex
+                            // object to see if there are any changes so that IsPropertyChanged will not skip reporting the
+                            // change just because the object reference has changed.
+                            DetectChangesInComplexType(member, member, currentValue, oldComplexValue, ref changeDetected, detectOnly);
+                        }
+                    }
+                }
+            }
+            else if (!detectOnlyComplexProperties)
+            {
+                object originalStateManagerValue;
+                var originalValueFound = FindOriginalValue(member, _wrappedEntity.Entity, out originalStateManagerValue);
+
+                Contract.Assert(originalValueFound, "Original value not found even after snapshot.");
+
+                var originalValue = ((StateManagerValue)originalStateManagerValue).originalValue;
+                if (!Equals(currentValue, originalValue))
+                {
+                    changeDetected = true;
+
+                    // Key property - throw if the actual byte values have changed, otherwise ignore the change
+                    if (member.IsPartOfKey)
+                    {
+                        if (!ByValueEqualityComparer.Default.Equals(currentValue, originalValue))
+                        {
+                            throw new InvalidOperationException(Strings.ObjectStateEntry_CannotModifyKeyProperty(member.CLayerName));
+                        }
+                    }
+                    else
+                    {
+                        if (State != EntityState.Deleted
+                            && !detectOnly)
+                        {
+                            // equivalent of EntityObject.ReportPropertyChanging()
+                            ((IEntityChangeTracker)this).EntityMemberChanging(member.CLayerName);
+
+                            // equivalent of EntityObject.ReportPropertyChanged()
+                            ((IEntityChangeTracker)this).EntityMemberChanged(member.CLayerName);
+                        }
+                    }
+                }
+            }
+
+            return changeDetected;
+        }
+
+        // This method uses original values stored in the ObjectStateEntry to detect changes in values of entity's properties
+        internal void DetectChangesInProperties(bool detectOnlyComplexProperties)
+        {
+            Contract.Assert(!IsKeyEntry, "Entry should be an EntityEntry");
+            Contract.Assert(State != EntityState.Added, "This method should not be called for entries in Added state");
+
+            var fieldCount = GetFieldCount(_cacheTypeMetadata);
+            for (var i = 0; i < fieldCount; i++)
+            {
+                DetectChangesInProperty(i, detectOnlyComplexProperties, detectOnly: false);
+            }
+        }
+
+        private bool DetectChangesInComplexType(
+            StateManagerMemberMetadata topLevelMember,
+            StateManagerMemberMetadata complexMember,
+            object complexValue,
+            object oldComplexValue,
+            ref bool changeDetected,
+            bool detectOnly)
+        {
+            Contract.Requires(complexMember.IsComplex, "Cannot expand non-complex objects");
+
+            if (complexValue == null)
+            {
+                // If the values are just null, do not detect this as a change
+                if (oldComplexValue == null)
+                {
+                    return false;
+                }
+                throw new InvalidOperationException(Strings.ComplexObject_NullableComplexTypesNotSupported(complexMember.CLayerName));
+            }
+
+            if (!ReferenceEquals(oldComplexValue, complexValue))
+            {
+                // Complex object instance was changed.  The calling method will update the snapshot of this object.
+                return true;
+            }
+
+            Contract.Assert(oldComplexValue != null, "original complex type value should not be null at this point");
+
+            var metadata = _cache.GetOrAddStateManagerTypeMetadata(complexMember.CdmMetadata.TypeUsage.EdmType);
+            for (var i = 0; i < GetFieldCount(metadata); i++)
+            {
+                var member = metadata.Member(i);
+                object currentValue = null;
+                currentValue = member.GetValue(complexValue);
+                if (member.IsComplex)
+                {
+                    if (State != EntityState.Deleted)
+                    {
+                        var oldNestedComplexValue = GetComplexObjectSnapshot(complexValue, i);
+                        var complexObjectInstanceChanged = DetectChangesInComplexType(
+                            topLevelMember, member, currentValue, oldNestedComplexValue, ref changeDetected, detectOnly);
+                        if (complexObjectInstanceChanged)
+                        {
+                            // instance of complex object was changed
+
+                            // Before updating the snapshot verify if the same complex object is not used multiple times.
+                            CheckForDuplicateComplexObjects(currentValue);
+
+                            if (!detectOnly)
+                            {
+                                // equivalent of EntityObject.ReportComplexPropertyChanging()
+                                ((IEntityChangeTracker)this).EntityComplexMemberChanging(
+                                    topLevelMember.CLayerName, complexValue, member.CLayerName);
+
+                                // Since the EntityComplexMemberChanging method is called AFTER the complex object was changed, it means that
+                                // the EntityComplexMemberChanging method was unable to find real oldValue.  
+                                // The real old value is stored for POCO objects in _originalComplexObjects dictionary.
+                                // The cached changing oldValue has to be updated with the real oldValue.
+                                _cache.ChangingOldValue = oldNestedComplexValue;
+
+                                // equivalent of EntityObject.ReportComplexPropertyChanged()
+                                ((IEntityChangeTracker)this).EntityComplexMemberChanged(
+                                    topLevelMember.CLayerName, complexValue, member.CLayerName);
+                            }
+                            // The _originalComplexObjects should always contain references to the values of complex objects which are "original" 
+                            // at the moment of calling GetComplexObjectSnapshot().  They are used to get original scalar values from _originalValues.
+                            UpdateComplexObjectSnapshot(member, complexValue, i, currentValue);
+
+                            if (!changeDetected)
+                            {
+                                DetectChangesInComplexType(
+                                    topLevelMember, member, currentValue, oldNestedComplexValue, ref changeDetected, detectOnly);
+                            }
+                        }
+                    }
+                }
+                else
+                {
+                    object originalStateManagerValue;
+                    var originalValueFound = FindOriginalValue(member, complexValue, out originalStateManagerValue);
+
+                    // originalValueFound will be false if the complex value was initially null since then its original
+                    // values will always be null, in which case all original scalar properties of the complex value are
+                    // considered null.
+                    if (!Equals(currentValue, originalValueFound ? ((StateManagerValue)originalStateManagerValue).originalValue : null))
+                    {
+                        changeDetected = true;
+
+                        Contract.Assert(!member.IsPartOfKey, "Found member of complex type that is part of a key");
+
+                        if (!detectOnly)
+                        {
+                            // equivalent of EntityObject.ReportComplexPropertyChanging()
+                            ((IEntityChangeTracker)this).EntityComplexMemberChanging(
+                                topLevelMember.CLayerName, complexValue, member.CLayerName);
+
+                            // equivalent of EntityObject.ReportComplexPropertyChanged()
+                            ((IEntityChangeTracker)this).EntityComplexMemberChanged(
+                                topLevelMember.CLayerName, complexValue, member.CLayerName);
+                        }
+                    }
+                }
+            }
+
+            // Scalar value in a complex object was changed
+            return false;
+        }
+
+        private object GetComplexObjectSnapshot(object parentObject, int parentOrdinal)
+        {
+            object oldComplexObject = null;
+            if (_originalComplexObjects != null)
+            {
+                Dictionary<int, object> ordinal2complexObject;
+                if (_originalComplexObjects.TryGetValue(parentObject, out ordinal2complexObject))
+                {
+                    ordinal2complexObject.TryGetValue(parentOrdinal, out oldComplexObject);
+                }
+            }
+            return oldComplexObject;
+        }
+
+        // The _originalComplexObjects should always contain references to the values of complex objects which are "original" 
+        // at the moment of calling GetComplexObjectSnapshot().  They are used to get original scalar values from _originalValues
+        // and to check if complex object instance was changed.
+        // This method should be called after EntityMemberChanged in POCO case.
+        internal void UpdateComplexObjectSnapshot(StateManagerMemberMetadata member, object userObject, int ordinal, object currentValue)
+        {
+            var requiresAdd = true;
+            if (_originalComplexObjects != null)
+            {
+                Dictionary<int, object> ordinal2complexObject;
+                if (_originalComplexObjects.TryGetValue(userObject, out ordinal2complexObject))
+                {
+                    Contract.Assert(ordinal2complexObject != null, "value should already exists");
+
+                    object oldValue;
+                    ordinal2complexObject.TryGetValue(ordinal, out oldValue);
+                    // oldValue may be null if the complex object was attached with a null value
+                    ordinal2complexObject[ordinal] = currentValue;
+
+                    // check nested complex objects (if they exist)
+                    if (oldValue != null
+                        && _originalComplexObjects.TryGetValue(oldValue, out ordinal2complexObject))
+                    {
+                        _originalComplexObjects.Remove(oldValue);
+                        _originalComplexObjects.Add(currentValue, ordinal2complexObject);
+
+                        var typeMetadata = _cache.GetOrAddStateManagerTypeMetadata(member.CdmMetadata.TypeUsage.EdmType);
+                        for (var i = 0; i < typeMetadata.FieldCount; i++)
+                        {
+                            var complexMember = typeMetadata.Member(i);
+                            if (complexMember.IsComplex)
+                            {
+                                var nestedValue = complexMember.GetValue(currentValue);
+                                // Recursive call for nested complex objects
+                                UpdateComplexObjectSnapshot(complexMember, currentValue, i, nestedValue);
+                            }
+                        }
+                    }
+                    requiresAdd = false;
+                }
+            }
+            if (requiresAdd)
+            {
+                AddComplexObjectSnapshot(userObject, ordinal, currentValue);
+            }
+        }
+
+        /// <summary>
+        /// Processes each dependent end of an FK relationship in this entity and determines if a nav
+        /// prop is set to a principal.  If it is, and if the principal is Unchanged or Modified,
+        /// then the primary key value is taken from the principal and used to fixup the FK value.
+        /// This is called during AddObject so that references set from the added object will take
+        /// precedence over FK values such that there is no need for the user to set FK values
+        /// explicitly.  If a conflict in the FK value is encountered due to an overlapping FK
+        /// that is tied to two different PK values, then an exception is thrown.
+        /// Note that references to objects that are not yet tracked by the context are ignored, since
+        /// they will ultimately be brought into the context as Added objects, at which point we would
+        /// have skipped them anyway because the are not Unchanged or Modified.
+        /// </summary>
+        internal void FixupFKValuesFromNonAddedReferences()
+        {
+            Contract.Assert(EntitySet is EntitySet, "Expect entity entries to have true entity sets.");
+            if (!((EntitySet)EntitySet).HasForeignKeyRelationships)
+            {
+                return;
+            }
+
+            // Keep track of all FK values that have already been set so that we can detect conflicts.
+            var changedFKs = new Dictionary<int, object>();
+            foreach (var dependent in ForeignKeyDependents)
+            {
+                var reference =
+                    RelationshipManager.GetRelatedEndInternal(dependent.Item1.ElementType.FullName, dependent.Item2.FromRole.Name) as
+                    EntityReference;
+                Contract.Assert(reference != null, "Expected reference to exist and be an entity reference (not collection)");
+
+                if (reference.TargetAccessor.HasProperty)
+                {
+                    var principal = WrappedEntity.GetNavigationPropertyValue(reference);
+                    if (principal != null)
+                    {
+                        ObjectStateEntry principalEntry;
+                        if (_cache.TryGetObjectStateEntry(principal, out principalEntry)
+                            && (principalEntry.State == EntityState.Modified || principalEntry.State == EntityState.Unchanged))
+                        {
+                            Contract.Assert(
+                                principalEntry is EntityEntry,
+                                "Existing entry for an entity must be an EntityEntry, not a RelationshipEntry");
+                            reference.UpdateForeignKeyValues(
+                                WrappedEntity, ((EntityEntry)principalEntry).WrappedEntity, changedFKs, forceChange: false);
+                        }
+                    }
+                }
+            }
+        }
+
+        // Method used for entities which don't implement IEntityWithRelationships
+        internal void TakeSnapshotOfRelationships()
+        {
+            Contract.Assert(_wrappedEntity != null, "wrapped entity shouldn't be null");
+            Contract.Assert(
+                !(_wrappedEntity.Entity is IEntityWithRelationships),
+                "this method should be called only for entities which don't implement IEntityWithRelationships");
+
+            var rm = _wrappedEntity.RelationshipManager;
+
+            var metadata = _cacheTypeMetadata;
+
+            var navigationProperties =
+                (metadata.CdmMetadata.EdmType as EntityType).NavigationProperties;
+
+            foreach (var n in navigationProperties)
+            {
+                var relatedEnd = rm.GetRelatedEndInternal(n.RelationshipType.FullName, n.ToEndMember.Name);
+                var val = WrappedEntity.GetNavigationPropertyValue(relatedEnd);
+
+                if (val != null)
+                {
+                    if (n.ToEndMember.RelationshipMultiplicity
+                        == RelationshipMultiplicity.Many)
+                    {
+                        // Collection
+                        var collection = val as IEnumerable;
+                        if (collection == null)
+                        {
+                            throw new EntityException(
+                                Strings.ObjectStateEntry_UnableToEnumerateCollection(n.Name, Entity.GetType().FullName));
+                        }
+
+                        foreach (var o in collection)
+                        {
+                            // Skip nulls in collections
+                            if (o != null)
+                            {
+                                TakeSnapshotOfSingleRelationship(relatedEnd, n, o);
+                            }
+                        }
+                    }
+                    else
+                    {
+                        // Reference
+                        TakeSnapshotOfSingleRelationship(relatedEnd, n, val);
+                    }
+                }
+            }
+        }
+
+        private void TakeSnapshotOfSingleRelationship(RelatedEnd relatedEnd, NavigationProperty n, object o)
+        {
+            // Related entity can be already attached, so find the existing entry
+            var relatedEntry = ObjectStateManager.FindEntityEntry(o);
+            IEntityWrapper relatedWrapper;
+
+            if (relatedEntry != null)
+            {
+                Contract.Assert(
+                    ObjectStateManager.TransactionManager.IsAddTracking ||
+                    ObjectStateManager.TransactionManager.IsAttachTracking, "Should be inside Attach or Add");
+
+                //relatedEntry.VerifyOrUpdateRelatedEnd(n, this._wrappedEntity);
+                relatedWrapper = relatedEntry._wrappedEntity;
+
+                // In case of unidirectional relationships, it is possible that the other end of relationship was already added
+                // to the context but its relationship manager doesn't contain proper related end with the current entity.
+                // In OSM we treat all relationships as bidirectional so the related end has to be updated.
+                var otherRelatedEnd = relatedWrapper.RelationshipManager.GetRelatedEndInternal(
+                    n.RelationshipType.FullName, n.FromEndMember.Name);
+                if (!otherRelatedEnd.ContainsEntity(_wrappedEntity))
+                {
+                    Contract.Assert(relatedWrapper.ObjectStateEntry != null, "Expected related entity to be tracked in snapshot code.");
+                    if (relatedWrapper.ObjectStateEntry.State
+                        == EntityState.Deleted)
+                    {
+                        throw Error.RelatedEnd_UnableToAddRelationshipWithDeletedEntity();
+                    }
+                    if (ObjectStateManager.TransactionManager.IsAttachTracking &&
+                        (State & (EntityState.Modified | EntityState.Unchanged)) != 0
+                        &&
+                        (relatedWrapper.ObjectStateEntry.State & (EntityState.Modified | EntityState.Unchanged)) != 0)
+                    {
+                        EntityEntry principalEntry = null;
+                        EntityEntry dependentEntry = null;
+                        if (relatedEnd.IsDependentEndOfReferentialConstraint(checkIdentifying: false))
+                        {
+                            principalEntry = relatedWrapper.ObjectStateEntry;
+                            dependentEntry = this;
+                        }
+                        else if (otherRelatedEnd.IsDependentEndOfReferentialConstraint(checkIdentifying: false))
+                        {
+                            principalEntry = this;
+                            dependentEntry = relatedWrapper.ObjectStateEntry;
+                        }
+                        if (principalEntry != null)
+                        {
+                            var constraint = ((AssociationType)relatedEnd.RelationMetadata).ReferentialConstraints[0];
+                            if (
+                                !RelatedEnd.VerifyRIConstraintsWithRelatedEntry(
+                                    constraint, dependentEntry.GetCurrentEntityValue, principalEntry.EntityKey))
+                            {
+                                throw Error.RelationshipManager_InconsistentReferentialConstraintProperties();
+                            }
+                        }
+                    }
+                    // Keep track of the fact that we aligned the related end here so that we can undo
+                    // it in rollback without wiping the already existing nav properties.
+                    var otherEndAsRef = otherRelatedEnd as EntityReference;
+                    if (otherEndAsRef != null
+                        && otherEndAsRef.NavigationPropertyIsNullOrMissing())
+                    {
+                        ObjectStateManager.TransactionManager.AlignedEntityReferences.Add(otherEndAsRef);
+                    }
+                    otherRelatedEnd.AddToLocalCache(_wrappedEntity, applyConstraints: true);
+                    otherRelatedEnd.OnAssociationChanged(CollectionChangeAction.Add, _wrappedEntity.Entity);
+                }
+            }
+            else
+            {
+                if (!ObjectStateManager.TransactionManager.WrappedEntities.TryGetValue(o, out relatedWrapper))
+                {
+                    relatedWrapper = ObjectStateManager.EntityWrapperFactory.WrapEntityUsingStateManager(o, ObjectStateManager);
+                }
+            }
+
+            if (!relatedEnd.ContainsEntity(relatedWrapper))
+            {
+                relatedEnd.AddToLocalCache(relatedWrapper, true);
+                relatedEnd.OnAssociationChanged(CollectionChangeAction.Add, relatedWrapper.Entity);
+            }
+        }
+
+        internal void DetectChangesInRelationshipsOfSingleEntity()
+        {
+            Contract.Assert(!IsKeyEntry, "Entry should be an EntityEntry");
+            Contract.Assert(!(Entity is IEntityWithRelationships), "Entity shouldn't implement IEntityWithRelationships");
+
+            var metadata = _cacheTypeMetadata;
+
+            var navigationProperties =
+                (metadata.CdmMetadata.EdmType as EntityType).NavigationProperties;
+
+            foreach (var n in navigationProperties)
+            {
+                var relatedEnd = WrappedEntity.RelationshipManager.GetRelatedEndInternal(n.RelationshipType.FullName, n.ToEndMember.Name);
+                Contract.Assert(relatedEnd != null, "relatedEnd is null");
+
+                var val = WrappedEntity.GetNavigationPropertyValue(relatedEnd);
+
+                var current = new HashSet<object>();
+                if (val != null)
+                {
+                    if (n.ToEndMember.RelationshipMultiplicity
+                        == RelationshipMultiplicity.Many)
+                    {
+                        // Collection
+                        var collection = val as IEnumerable;
+                        if (collection == null)
+                        {
+                            throw new EntityException(
+                                Strings.ObjectStateEntry_UnableToEnumerateCollection(n.Name, Entity.GetType().FullName));
+                        }
+                        foreach (var o in collection)
+                        {
+                            // Skip nulls in collections
+                            if (o != null)
+                            {
+                                current.Add(o);
+                            }
+                        }
+                    }
+                    else
+                    {
+                        // Reference
+                        current.Add(val);
+                    }
+                }
+
+                // find deleted entities
+                foreach (var o in relatedEnd.GetInternalEnumerable())
+                {
+                    if (!current.Contains(o))
+                    {
+                        AddRelationshipDetectedByGraph(
+                            ObjectStateManager.TransactionManager.DeletedRelationshipsByGraph, o, relatedEnd, verifyForAdd: false);
+                    }
+                    else
+                    {
+                        current.Remove(o);
+                    }
+                }
+
+                // "current" contains now only added entities
+                foreach (var o in current)
+                {
+                    AddRelationshipDetectedByGraph(
+                        ObjectStateManager.TransactionManager.AddedRelationshipsByGraph, o, relatedEnd, verifyForAdd: true);
+                }
+            }
+        }
+
+        private void AddRelationshipDetectedByGraph(
+            Dictionary<IEntityWrapper, Dictionary<RelatedEnd, HashSet<IEntityWrapper>>> relationships,
+            object relatedObject,
+            RelatedEnd relatedEndFrom,
+            bool verifyForAdd)
+        {
+            var relatedWrapper = ObjectStateManager.EntityWrapperFactory.WrapEntityUsingStateManager(relatedObject, ObjectStateManager);
+
+            AddDetectedRelationship(relationships, relatedWrapper, relatedEndFrom);
+
+            var relatedEndTo = relatedEndFrom.GetOtherEndOfRelationship(relatedWrapper);
+
+            if (verifyForAdd &&
+                relatedEndTo is EntityReference
+                &&
+                ObjectStateManager.FindEntityEntry(relatedObject) == null)
+            {
+                // If the relatedObject is not tracked by the context, let's detect it before OSM.PerformAdd to avoid
+                // making RelatedEnd.Add() more complicated (it would have to know when the values in relatedEndTo can be overriden, and when not
+                relatedEndTo.VerifyNavigationPropertyForAdd(_wrappedEntity);
+            }
+
+            AddDetectedRelationship(relationships, _wrappedEntity, relatedEndTo);
+        }
+
+        private void AddRelationshipDetectedByForeignKey(
+            Dictionary<IEntityWrapper, Dictionary<RelatedEnd, HashSet<EntityKey>>> relationships,
+            Dictionary<IEntityWrapper, Dictionary<RelatedEnd, HashSet<EntityKey>>> principalRelationships,
+            EntityKey relatedKey,
+            EntityEntry relatedEntry,
+            RelatedEnd relatedEndFrom)
+        {
+            Contract.Assert(!relatedKey.IsTemporary, "the relatedKey was created by a method which returns only permaanent keys");
+            AddDetectedRelationship(relationships, relatedKey, relatedEndFrom);
+
+            if (relatedEntry != null)
+            {
+                var relatedWrapper = relatedEntry.WrappedEntity;
+
+                var relatedEndTo = relatedEndFrom.GetOtherEndOfRelationship(relatedWrapper);
+
+                var permanentKeyOwner = ObjectStateManager.GetPermanentKey(relatedEntry.WrappedEntity, relatedEndTo, WrappedEntity);
+                AddDetectedRelationship(principalRelationships, permanentKeyOwner, relatedEndTo);
+            }
+        }
+
+        /// <summary>
+        /// Designed to be used by Change Detection methods to insert 
+        /// Added/Deleted relationships into <see cref="TransactionManager"/>
+        /// Creates new entries in the dictionaries if required
+        /// </summary>
+        /// <typeparam name="T">IEntityWrapper or EntityKey</typeparam>
+        /// <param name="relationships">The set of detected relationships to add this entry to</param>
+        /// <param name="relatedObject">The entity the relationship points to</param>
+        /// <param name="relatedEnd">The related end the relationship originates from</param>
+        private static void AddDetectedRelationship<T>(
+            Dictionary<IEntityWrapper, Dictionary<RelatedEnd, HashSet<T>>> relationships,
+            T relatedObject,
+            RelatedEnd relatedEnd)
+        {
+            // Update info about changes to this/from side of the relationship
+            Dictionary<RelatedEnd, HashSet<T>> alreadyDetectedRelationshipsFrom;
+            if (!relationships.TryGetValue(relatedEnd.WrappedOwner, out alreadyDetectedRelationshipsFrom))
+            {
+                alreadyDetectedRelationshipsFrom = new Dictionary<RelatedEnd, HashSet<T>>();
+                relationships.Add(relatedEnd.WrappedOwner, alreadyDetectedRelationshipsFrom);
+            }
+
+            HashSet<T> objectsInRelatedEnd;
+            if (!alreadyDetectedRelationshipsFrom.TryGetValue(relatedEnd, out objectsInRelatedEnd))
+            {
+                objectsInRelatedEnd = new HashSet<T>();
+                alreadyDetectedRelationshipsFrom.Add(relatedEnd, objectsInRelatedEnd);
+            }
+            else
+            {
+                if (relatedEnd is EntityReference)
+                {
+                    Contract.Assert(objectsInRelatedEnd.Count() == 1, "unexpected number of entities for EntityReference");
+                    var existingRelatedObject = objectsInRelatedEnd.First();
+                    if (!Equals(existingRelatedObject, relatedObject))
+                    {
+                        throw new InvalidOperationException(
+                            Strings.EntityReference_CannotAddMoreThanOneEntityToEntityReference(
+                                relatedEnd.RelationshipNavigation.To, relatedEnd.RelationshipNavigation.RelationshipName));
+                    }
+                }
+            }
+
+            objectsInRelatedEnd.Add(relatedObject);
+        }
+
+        /// <summary>
+        /// Detaches an entry and create in its place key entry if necessary
+        /// Removes relationships with another key entries and removes these key entries if necessary
+        /// </summary>
+        internal void Detach()
+        {
+            ValidateState();
+
+            Contract.Assert(!IsKeyEntry);
+
+            var createKeyEntry = false;
+
+            var relationshipManager = _wrappedEntity.RelationshipManager;
+            Contract.Assert(relationshipManager != null, "Entity wrapper returned a null RelationshipManager");
+            // Key entry should be created only when current entity is not in Added state
+            // and if the entity is a "OneToOne" or "ZeroToOne" end of some existing relationship.
+            createKeyEntry =
+                State != EntityState.Added &&
+                IsOneEndOfSomeRelationship();
+
+            _cache.TransactionManager.BeginDetaching();
+            try
+            {
+                // Remove current entity from collections/references (on both ends of relationship)
+                // Relationship entries are removed from ObjectStateManager if current entity is in Added state
+                // or if current entity is a "Many" end of the relationship.
+                // NOTE In this step only relationship entries which have normal entity on the other end
+                //      can be detached.
+                // NOTE In this step no Deleted relationship entries are detached.
+                relationshipManager.DetachEntityFromRelationships(State);
+            }
+            finally
+            {
+                _cache.TransactionManager.EndDetaching();
+            }
+
+            // Remove relationship entries which has a key entry on the other end.
+            // If the key entry does not have any other relationship, it is removed from Object State Manager.
+            // NOTE Relationship entries which have a normal entity on the other end are detached only if the relationship state is Deleted.
+            DetachRelationshipsEntries(relationshipManager);
+
+            var existingWrappedEntity = _wrappedEntity;
+            var key = _entityKey;
+            var state = State;
+
+            if (createKeyEntry)
+            {
+                DegradeEntry();
+            }
+            else
+            {
+                // If entity is in state different than Added state, entityKey should not be set to null
+                // EntityKey is set to null in
+                //    ObjectStateManger.ChangeState() ->
+                //    ObjectStateEntry.Reset() ->
+                //    ObjectStateEntry.DetachObjectStateManagerFromEntity()
+
+                // Store data required to restore the entity key if needed.
+                _wrappedEntity.ObjectStateEntry = null;
+
+                _cache.ChangeState(this, State, EntityState.Detached);
+            }
+
+            // In case the detach event modifies the key.
+            if (state != EntityState.Added)
+            {
+                existingWrappedEntity.EntityKey = key;
+            }
+        }
+
+        //"doFixup" equals to False is called from EntityCollection & Ref code only
+        internal void Delete(bool doFixup)
+        {
+            ValidateState();
+
+            if (IsKeyEntry)
+            {
+                throw new InvalidOperationException(Strings.ObjectStateEntry_CannotDeleteOnKeyEntry);
+            }
+
+            if (doFixup && State != EntityState.Deleted)
+            {
+                RelationshipManager.NullAllFKsInDependentsForWhichThisIsThePrincipal();
+                NullAllForeignKeys(); // May set conceptual nulls which will later be removed
+                FixupRelationships();
+            }
+
+            switch (State)
+            {
+                case EntityState.Added:
+                    Contract.Assert(
+                        EntityState.Added == State,
+                        "Expected ObjectStateEntry state is Added; make sure FixupRelationship did not corrupt cache entry state");
+
+                    _cache.ChangeState(this, EntityState.Added, EntityState.Detached);
+
+                    Contract.Assert(null == _modifiedFields, "There should not be any modified fields");
+
+                    break;
+                case EntityState.Modified:
+                    if (!doFixup)
+                    {
+                        // Even when we are not doing relationship fixup at the collection level, if the entry is not a relationship
+                        // we need to check to see if there are relationships that are referencing keys that should be removed
+                        // this mainly occurs in cascade delete scenarios
+                        DeleteRelationshipsThatReferenceKeys(null, null);
+                    }
+                    Contract.Assert(
+                        EntityState.Modified == State,
+                        "Expected ObjectStateEntry state is Modified; make sure FixupRelationship did not corrupt cache entry state");
+                    _cache.ChangeState(this, EntityState.Modified, EntityState.Deleted);
+                    State = EntityState.Deleted;
+
+                    break;
+                case EntityState.Unchanged:
+                    if (!doFixup)
+                    {
+                        // Even when we are not doing relationship fixup at the collection level, if the entry is not a relationship
+                        // we need to check to see if there are relationships that are referencing keys that should be removed
+                        // this mainly occurs in cascade delete scenarios
+                        DeleteRelationshipsThatReferenceKeys(null, null);
+                    }
+                    Contract.Assert(State == EntityState.Unchanged, "Unexpected state");
+                    Contract.Assert(
+                        EntityState.Unchanged == State,
+                        "Expected ObjectStateEntry state is Unchanged; make sure FixupRelationship did not corrupt cache entry state");
+                    _cache.ChangeState(this, EntityState.Unchanged, EntityState.Deleted);
+                    Contract.Assert(null == _modifiedFields, "There should not be any modified fields");
+                    State = EntityState.Deleted;
+
+                    break;
+                case EntityState.Deleted:
+                    // no-op
+                    break;
+            }
+        }
+
+        /// <summary>
+        /// Nulls all FK values in this entity, or sets conceptual nulls if they are not nullable.
+        /// </summary>
+        private void NullAllForeignKeys()
+        {
+            foreach (var dependent in ForeignKeyDependents)
+            {
+                var relatedEnd = WrappedEntity.RelationshipManager.GetRelatedEndInternal(
+                    dependent.Item1.ElementType.FullName, dependent.Item2.FromRole.Name) as EntityReference;
+                Contract.Assert(relatedEnd != null, "Expected non-null EntityReference to principal.");
+                relatedEnd.NullAllForeignKeys();
+            }
+        }
+
+        private bool IsOneEndOfSomeRelationship()
+        {
+            foreach (var relationshipEntry in _cache.FindRelationshipsByKey(EntityKey))
+            {
+                var multiplicity = GetAssociationEndMember(relationshipEntry).RelationshipMultiplicity;
+                if (multiplicity == RelationshipMultiplicity.One
+                    ||
+                    multiplicity == RelationshipMultiplicity.ZeroOrOne)
+                {
+                    var targetKey = relationshipEntry.RelationshipWrapper.GetOtherEntityKey(EntityKey);
+                    var relatedEntry = _cache.GetEntityEntry(targetKey);
+                    // Relationships with KeyEntries don't count.
+                    if (!relatedEntry.IsKeyEntry)
+                    {
+                        return true;
+                    }
+                }
+            }
+            return false;
+        }
+
+        // Detaches related relationship entries if other ends of these relationships are key entries.
+        // Detaches also related relationship entries if the entry is in Deleted state and the multiplicity is Many.
+        // Key entry from the other side of the relationship is removed if is not related to other entries.
+        private void DetachRelationshipsEntries(RelationshipManager relationshipManager)
+        {
+            Contract.Requires(relationshipManager != null);
+            Contract.Assert(!IsKeyEntry, "Should only be detaching relationships with key entries if the source is not a key entry");
+
+            foreach (var relationshipEntry in _cache.CopyOfRelationshipsByKey(EntityKey))
+            {
+                // Get state entry for other side of the relationship
+                var targetKey = relationshipEntry.RelationshipWrapper.GetOtherEntityKey(EntityKey);
+                Contract.Assert(targetKey != null, "EntityKey not on either side of relationship as expected");
+
+                var relatedEntry = _cache.GetEntityEntry(targetKey);
+                if (relatedEntry.IsKeyEntry)
+                {
+                    // This must be an EntityReference, so set the DetachedEntityKey if the relationship is currently Added or Unchanged  
+                    // devnote: This assumes that we are in the middle of detaching the entity associated with this state entry, because
+                    //          we don't always want to preserve the EntityKey for every detached relationship, if the source entity itself isn't being detached
+                    if (relationshipEntry.State
+                        != EntityState.Deleted)
+                    {
+                        var targetMember = relationshipEntry.RelationshipWrapper.GetAssociationEndMember(targetKey);
+                        // devnote: Since we know the target end of this relationship is a key entry, it has to be a reference, so just cast
+                        var entityReference =
+                            (EntityReference)
+                            relationshipManager.GetRelatedEndInternal(targetMember.DeclaringType.FullName, targetMember.Name);
+                        entityReference.DetachedEntityKey = targetKey;
+                    }
+                    // else do nothing -- we can't null out the key for Deleted state, because there could be other relationships with this same source in a different state
+
+                    // Remove key entry if necessary
+                    relationshipEntry.DeleteUnnecessaryKeyEntries();
+                    // Remove relationship entry
+                    relationshipEntry.DetachRelationshipEntry();
+                }
+                else
+                {
+                    // Detach deleted relationships
+                    if (relationshipEntry.State
+                        == EntityState.Deleted)
+                    {
+                        var multiplicity = GetAssociationEndMember(relationshipEntry).RelationshipMultiplicity;
+                        if (multiplicity == RelationshipMultiplicity.Many)
+                        {
+                            relationshipEntry.DetachRelationshipEntry();
+                        }
+                    }
+                }
+            }
+        }
+
+        private void FixupRelationships()
+        {
+            var relationshipManager = _wrappedEntity.RelationshipManager;
+            Contract.Assert(relationshipManager != null, "Entity wrapper returned a null RelationshipManager");
+            relationshipManager.RemoveEntityFromRelationships();
+            DeleteRelationshipsThatReferenceKeys(null, null);
+        }
+
+        /// <summary>
+        /// see if there are any relationship entries that point to key entries
+        /// if there are, remove the relationship entry
+        /// This is called when one of the ends of a relationship is being removed
+        /// </summary>
+        /// <param name="relationshipSet">An option relationshipSet; deletes only relationships that are part of this set</param>
+        internal void DeleteRelationshipsThatReferenceKeys(RelationshipSet relationshipSet, RelationshipEndMember endMember)
+        {
+            if (State != EntityState.Detached)
+            {
+                // devnote: Need to use a copy of the relationships list because we may be deleting Added
+                //          relationships, which will be removed from the list while we are still iterating
+                foreach (var relationshipEntry in _cache.CopyOfRelationshipsByKey(EntityKey))
+                {
+                    // Only delete the relationship entry if it is not already deleted (in which case we cannot access its values)
+                    // and when the given (optionally) relationshipSet matches the one in teh relationship entry
+                    if ((relationshipEntry.State != EntityState.Deleted)
+                        &&
+                        (relationshipSet == null || relationshipSet == relationshipEntry.EntitySet))
+                    {
+                        var otherEnd = GetOtherEndOfRelationship(relationshipEntry);
+                        if (endMember == null
+                            || endMember == otherEnd.GetAssociationEndMember(relationshipEntry))
+                        {
+                            for (var i = 0; i < 2; i++)
+                            {
+                                var entityKey = relationshipEntry.GetCurrentRelationValue(i) as EntityKey;
+                                if ((object)entityKey != null)
+                                {
+                                    var relatedEntry = _cache.GetEntityEntry(entityKey);
+                                    if (relatedEntry.IsKeyEntry)
+                                    {
+                                        // remove the relationshipEntry
+                                        relationshipEntry.Delete(false);
+                                        break;
+                                    }
+                                }
+                            }
+                        }
+                    }
+                }
+            }
+        }
+
+        // Retrieve referential constraint properties from Principal entities (possibly recursively)
+        // and check referential constraint properties in the Dependent entities (1 level only)
+        // This code does not check the constraints on FKs because that work is instead done by
+        // the FK fixup code that is also called from AcceptChanges.
+        // Returns true if any FK relationships were skipped so that they can be checked again after fixup
+        private bool RetrieveAndCheckReferentialConstraintValuesInAcceptChanges()
+        {
+            var relationshipManager = _wrappedEntity.RelationshipManager;
+            Contract.Assert(relationshipManager != null, "Entity wrapper returned a null RelationshipManager");
+            // Find key property names which are part of referential integrity constraints
+            List<string> propertiesToRetrieve; // names of properties which should be retrieved from Principal entities
+            bool propertiesToCheckExist; // true iff there are properties which should be checked in dependent entities
+
+            // Get RI property names from metadata
+            var skippedFKs = relationshipManager.FindNamesOfReferentialConstraintProperties(
+                out propertiesToRetrieve, out propertiesToCheckExist, skipFK: true);
+
+            // Do not try to retrieve RI properties if entity doesn't participate in any RI Constraints
+            if (propertiesToRetrieve != null)
+            {
+                // Retrieve key values from related entities
+                Dictionary<string, KeyValuePair<object, IntBox>> properties;
+
+                // Create HashSet to store references to already visited entities, used to detect circular references
+                var visited = new HashSet<object>();
+
+                relationshipManager.RetrieveReferentialConstraintProperties(out properties, visited, includeOwnValues: false);
+
+                // Update properties
+                foreach (var pair in properties)
+                {
+                    SetCurrentEntityValue(pair.Key /*name*/, pair.Value.Key /*value*/);
+                }
+            }
+
+            if (propertiesToCheckExist)
+            {
+                // Compare properties of current entity with properties of the dependent entities
+                CheckReferentialConstraintPropertiesInDependents();
+            }
+            return skippedFKs;
+        }
+
+        internal void RetrieveReferentialConstraintPropertiesFromKeyEntries(Dictionary<string, KeyValuePair<object, IntBox>> properties)
+        {
+            string thisRole;
+            AssociationSet association;
+
+            // Iterate through related relationship entries
+            foreach (var relationshipEntry in _cache.FindRelationshipsByKey(EntityKey))
+            {
+                var otherEnd = GetOtherEndOfRelationship(relationshipEntry);
+
+                // We only try to retrieve properties from key entries
+                if (otherEnd.IsKeyEntry)
+                {
+                    association = (AssociationSet)relationshipEntry.EntitySet;
+                    Contract.Assert(association != null, "relationship is not an association");
+
+                    // Iterate through referential constraints of the association of the relationship
+                    // NOTE PERFORMANCE This collection in current stack can have 0 or 1 elements
+                    foreach (var constraint in association.ElementType.ReferentialConstraints)
+                    {
+                        thisRole = GetAssociationEndMember(relationshipEntry).Name;
+
+                        // Check if curent entry is a dependent end of the referential constraint
+                        if (constraint.ToRole.Name == thisRole)
+                        {
+                            Contract.Assert(!otherEnd.EntityKey.IsTemporary, "key of key entry can't be temporary");
+                            IList<EntityKeyMember> otherEndKeyValues = otherEnd.EntityKey.EntityKeyValues;
+                            Contract.Assert(otherEndKeyValues != null, "key entry must have key values");
+
+                            // NOTE PERFORMANCE Number of key properties is supposed to be "small"
+                            foreach (var pair in otherEndKeyValues)
+                            {
+                                for (var i = 0; i < constraint.FromProperties.Count; ++i)
+                                {
+                                    if (constraint.FromProperties[i].Name
+                                        == pair.Key)
+                                    {
+                                        AddOrIncreaseCounter(properties, constraint.ToProperties[i].Name, pair.Value);
+                                    }
+                                }
+                            }
+                        }
+                    }
+                }
+            }
+        }
+
+        internal static void AddOrIncreaseCounter(
+            Dictionary<string, KeyValuePair<object, IntBox>> properties, string propertyName, object propertyValue)
+        {
+            Contract.Requires(properties != null);
+            Contract.Requires(propertyName != null);
+            Contract.Requires(propertyValue != null);
+
+            if (properties.ContainsKey(propertyName))
+            {
+                // If this property already exists in the dictionary, check if value is the same then increase the counter
+
+                var valueCounterPair = properties[propertyName];
+
+                if (!ByValueEqualityComparer.Default.Equals(valueCounterPair.Key, propertyValue))
+                {
+                    throw Error.RelationshipManager_InconsistentReferentialConstraintProperties();
+                }
+                else
+                {
+                    valueCounterPair.Value.Value = valueCounterPair.Value.Value + 1;
+                }
+            }
+            else
+            {
+                // If property doesn't exist in the dictionary - add new entry with pair<value, counter>
+                properties[propertyName] = new KeyValuePair<object, IntBox>(propertyValue, new IntBox(1));
+            }
+        }
+
+        // Check if related dependent entities contain proper property values
+        // Only entities in Unchanged and Modified state are checked (including KeyEntries)
+        private void CheckReferentialConstraintPropertiesInDependents()
+        {
+            string thisRole;
+            AssociationSet association;
+
+            // Iterate through related relationship entries
+            foreach (var relationshipEntry in _cache.FindRelationshipsByKey(EntityKey))
+            {
+                var otherEnd = GetOtherEndOfRelationship(relationshipEntry);
+
+                // We only check entries which are in Unchanged or Modified state
+                // (including KeyEntries which are always in Unchanged State)
+                if (otherEnd.State == EntityState.Unchanged
+                    || otherEnd.State == EntityState.Modified)
+                {
+                    association = (AssociationSet)relationshipEntry.EntitySet;
+                    Contract.Assert(association != null, "relationship is not an association");
+
+                    // Iterate through referential constraints of the association of the relationship
+                    // NOTE PERFORMANCE This collection in current stack can have 0 or 1 elements
+                    foreach (var constraint in association.ElementType.ReferentialConstraints)
+                    {
+                        thisRole = GetAssociationEndMember(relationshipEntry).Name;
+
+                        // Check if curent entry is a principal end of the referential constraint
+                        if (constraint.FromRole.Name == thisRole)
+                        {
+                            Contract.Assert(!otherEnd.EntityKey.IsTemporary, "key of Unchanged or Modified entry can't be temporary");
+                            IList<EntityKeyMember> otherEndKeyValues = otherEnd.EntityKey.EntityKeyValues;
+                            // NOTE PERFORMANCE Number of key properties is supposed to be "small"
+                            foreach (var pair in otherEndKeyValues)
+                            {
+                                for (var i = 0; i < constraint.FromProperties.Count; ++i)
+                                {
+                                    if (constraint.ToProperties[i].Name
+                                        == pair.Key)
+                                    {
+                                        if (
+                                            !ByValueEqualityComparer.Default.Equals(
+                                                GetCurrentEntityValue(constraint.FromProperties[i].Name), pair.Value))
+                                        {
+                                            throw Error.RelationshipManager_InconsistentReferentialConstraintProperties();
+                                        }
+                                    }
+                                }
+                            }
+                        }
+                    }
+                }
+            }
+        }
+
+        internal void PromoteKeyEntry(IEntityWrapper wrappedEntity, StateManagerTypeMetadata typeMetadata)
+        {
+            Contract.Requires(wrappedEntity != null, "entity wrapper cannot be null.");
+            Contract.Requires(wrappedEntity.Entity != null, "entity cannot be null.");
+            Contract.Requires(typeMetadata != null, "typeMetadata cannot be null.");
+            Contract.Assert(IsKeyEntry, "ObjectStateEntry should be a key.");
+
+            _wrappedEntity = wrappedEntity;
+            _wrappedEntity.ObjectStateEntry = this;
+
+            // Allow updating of cached metadata because the actual entity might be a derived type
+            _cacheTypeMetadata = typeMetadata;
+
+            SetChangeTrackingFlags();
+        }
+
+        /// <summary>
+        /// Turns this entry into a key entry (SPAN stub).
+        /// </summary>
+        internal void DegradeEntry()
+        {
+            Contract.Assert(!IsKeyEntry);
+            Contract.Assert((object)_entityKey != null);
+
+            _entityKey = EntityKey; //Performs validation.
+
+            RemoveFromForeignKeyIndex();
+
+            _wrappedEntity.SetChangeTracker(null);
+
+            _modifiedFields = null;
+            _originalValues = null;
+            _originalComplexObjects = null;
+
+            // we don't want temporary keys to exist outside of the context
+            if (State == EntityState.Added)
+            {
+                _wrappedEntity.EntityKey = null;
+                _entityKey = null;
+            }
+
+            if (State != EntityState.Unchanged)
+            {
+                _cache.ChangeState(this, State, EntityState.Unchanged);
+                State = EntityState.Unchanged;
+            }
+
+            _cache.RemoveEntryFromKeylessStore(_wrappedEntity);
+            _wrappedEntity.DetachContext();
+            _wrappedEntity.ObjectStateEntry = null;
+
+            var degradedEntity = _wrappedEntity.Entity;
+            _wrappedEntity = NullEntityWrapper.NullWrapper;
+
+            SetChangeTrackingFlags();
+
+            _cache.OnObjectStateManagerChanged(CollectionChangeAction.Remove, degradedEntity);
+
+            Contract.Assert(IsKeyEntry);
+        }
+
+        internal void AttachObjectStateManagerToEntity()
+        {
+            // This method should only be called in cases where we really have an entity to attach to
+            Contract.Assert(_wrappedEntity.Entity != null, "Cannot attach a null entity to the state manager");
+            _wrappedEntity.SetChangeTracker(this);
+            _wrappedEntity.TakeSnapshot(this);
+        }
+
+        // Get values of key properties which doesn't already exist in passed in 'properties'
+        internal void GetOtherKeyProperties(Dictionary<string, KeyValuePair<object, IntBox>> properties)
+        {
+            Contract.Requires(properties != null);
+            Contract.Assert(_cacheTypeMetadata != null);
+            Contract.Assert(_cacheTypeMetadata.DataRecordInfo != null);
+            Contract.Assert(_cacheTypeMetadata.DataRecordInfo.RecordType != null);
+
+            var entityType = _cacheTypeMetadata.DataRecordInfo.RecordType.EdmType as EntityType;
+            Contract.Assert(entityType != null, "EntityType == null");
+
+            foreach (var member in entityType.KeyMembers)
+            {
+                if (!properties.ContainsKey(member.Name))
+                {
+                    properties[member.Name] = new KeyValuePair<object, IntBox>(GetCurrentEntityValue(member.Name), new IntBox(1));
+                }
+            }
+        }
+
+        internal void AddOriginalValue(StateManagerMemberMetadata memberMetadata, object userObject, object value)
+        {
+            if (null == _originalValues)
+            {
+                _originalValues = new List<StateManagerValue>();
+            }
+            _originalValues.Add(new StateManagerValue(memberMetadata, userObject, value));
+        }
+
+        internal void CompareKeyProperties(object changed)
+        {
+            Contract.Requires(changed != null);
+            Contract.Assert(!IsKeyEntry);
+
+            var metadata = _cacheTypeMetadata;
+
+            var fieldCount = GetFieldCount(metadata);
+            object currentValueNew;
+            object currentValueOld;
+
+            for (var i = 0; i < fieldCount; i++)
+            {
+                var member = metadata.Member(i);
+                if (member.IsPartOfKey)
+                {
+                    Contract.Assert(!member.IsComplex);
+
+                    currentValueNew = member.GetValue(changed);
+                    currentValueOld = member.GetValue(_wrappedEntity.Entity);
+
+                    if (!ByValueEqualityComparer.Default.Equals(currentValueNew, currentValueOld))
+                    {
+                        throw new InvalidOperationException(Strings.ObjectStateEntry_CannotModifyKeyProperty(member.CLayerName));
+                    }
+                }
+            }
+        }
+
+        // helper method used to get value of property
+        internal object GetCurrentEntityValue(string memberName)
+        {
+            var ordinal = _cacheTypeMetadata.GetOrdinalforOLayerMemberName(memberName);
+            return GetCurrentEntityValue(_cacheTypeMetadata, ordinal, _wrappedEntity.Entity, ObjectStateValueRecord.CurrentUpdatable);
+        }
+
+        /// <summary>
+        /// Verifies that the property with the given ordinal is editable.
+        /// </summary>
+        /// <exception cref="InvalidOperationException">the property is not editable</exception>
+        internal void VerifyEntityValueIsEditable(StateManagerTypeMetadata typeMetadata, int ordinal, string memberName)
+        {
+            Contract.Requires(typeMetadata != null, "Cannot verify entity or complex object is editable if typeMetadata is null.");
+
+            if (State == EntityState.Deleted)
+            {
+                throw new InvalidOperationException(Strings.ObjectStateEntry_CantModifyDetachedDeletedEntries);
+            }
+
+            var member = typeMetadata.Member(ordinal);
+
+            Contract.Assert(member != null, "Member shouldn't be null.");
+
+            // Key fields are only editable if the entry is the Added state.
+            if (member.IsPartOfKey
+                && State != EntityState.Added)
+            {
+                throw new InvalidOperationException(Strings.ObjectStateEntry_CannotModifyKeyProperty(memberName));
+            }
+        }
+
+        // This API are mainly for DbDataRecord implementations to get and set the values
+        // also for loadoptions, setoldvalue will be used.
+        // we should handle just for C-space, we will not recieve a call from O-space for set
+        // We will not also return any value in term of O-Layer. all set and gets for us is in terms of C-layer.
+        // the only O-layer interaction we have is through delegates from entity.
+        internal void SetCurrentEntityValue(StateManagerTypeMetadata metadata, int ordinal, object userObject, object newValue)
+        {
+            // required to validate state because entity could be detatched from this context and added to another context
+            // and we want this to fail instead of setting the value which would redirect to the other context
+            ValidateState();
+
+            var member = metadata.Member(ordinal);
+            Contract.Assert(member != null, "StateManagerMemberMetadata was not found for the given ordinal.");
+
+            if (member.IsComplex)
+            {
+                if (newValue == null
+                    || newValue == DBNull.Value)
+                {
+                    throw new InvalidOperationException(Strings.ComplexObject_NullableComplexTypesNotSupported(member.CLayerName));
+                }
+
+                var newValueRecord = newValue as IExtendedDataRecord;
+                if (newValueRecord == null)
+                {
+                    throw new ArgumentException(Strings.ObjectStateEntry_InvalidTypeForComplexTypeProperty, "newValue");
+                }
+
+                newValue = _cache.ComplexTypeMaterializer.CreateComplex(newValueRecord, newValueRecord.DataRecordInfo, null);
+            }
+
+            _wrappedEntity.SetCurrentValue(this, member, ordinal, userObject, newValue);
+        }
+
+        private void TransitionRelationshipsForAdd()
+        {
+            foreach (var relationshipEntry in _cache.CopyOfRelationshipsByKey(EntityKey))
+            {
+                // Unchanged -> Added
+                if (relationshipEntry.State
+                    == EntityState.Unchanged)
+                {
+                    ObjectStateManager.ChangeState(relationshipEntry, EntityState.Unchanged, EntityState.Added);
+                    relationshipEntry.State = EntityState.Added;
+                }
+                // Deleted -> Detached
+                else if (relationshipEntry.State
+                         == EntityState.Deleted)
+                {
+                    // Remove key entry if necessary
+                    relationshipEntry.DeleteUnnecessaryKeyEntries();
+                    // Remove relationship entry
+                    relationshipEntry.DetachRelationshipEntry();
+                }
+            }
+        }
+
+        [SuppressMessage("Microsoft.Performance", "CA1822:MarkMembersAsStatic")]
+        [Conditional("DEBUG")]
+        private void VerifyIsNotRelated()
+        {
+            Contract.Assert(!IsKeyEntry, "shouldn't be called for a key entry");
+
+            WrappedEntity.RelationshipManager.VerifyIsNotRelated();
+        }
+
+        [SuppressMessage("Microsoft.Maintainability", "CA1502:AvoidExcessiveComplexity")]
+        internal void ChangeObjectState(EntityState requestedState)
+        {
+            if (IsKeyEntry)
+            {
+                if (requestedState == EntityState.Unchanged)
+                {
+                    return; // No-op
+                }
+                throw new InvalidOperationException(Strings.ObjectStateEntry_CannotModifyKeyEntryState);
+            }
+
+            switch (State)
+            {
+                case EntityState.Added:
+                    switch (requestedState)
+                    {
+                        case EntityState.Added:
+                            // Relationship fixup: Unchanged -> Added,  Deleted -> Detached
+                            TransitionRelationshipsForAdd();
+                            break;
+                        case EntityState.Unchanged:
+                            // Relationship fixup: none
+                            AcceptChanges();
+                            break;
+                        case EntityState.Modified:
+                            // Relationship fixup: none
+                            AcceptChanges();
+                            SetModified();
+                            SetModifiedAll();
+                            break;
+                        case EntityState.Deleted:
+                            // Need to forget conceptual nulls so that AcceptChanges does not throw.
+                            // Note that there should always be no conceptual nulls left when we get into the Deleted state.
+                            _cache.ForgetEntryWithConceptualNull(this, resetAllKeys: true);
+                            // Relationship fixup: Added -> Detached, Unchanged -> Deleted
+                            AcceptChanges();
+                            // NOTE: OSM.TransactionManager.IsLocalPublicAPI == true so cascade delete and RIC are disabled
+                            Delete(true);
+                            break;
+                        case EntityState.Detached:
+                            // Relationship fixup: * -> Detached
+                            Detach();
+                            break;
+                        default:
+                            throw new ArgumentException(Strings.ObjectContext_InvalidEntityState, "requestedState");
+                    }
+                    break;
+                case EntityState.Unchanged:
+                    switch (requestedState)
+                    {
+                        case EntityState.Added:
+                            ObjectStateManager.ReplaceKeyWithTemporaryKey(this);
+                            _modifiedFields = null;
+                            _originalValues = null;
+                            _originalComplexObjects = null;
+                            State = EntityState.Added;
+                            // Relationship fixup: Unchanged -> Added,  Deleted -> Detached
+                            TransitionRelationshipsForAdd();
+                            break;
+                        case EntityState.Unchanged:
+                            // Relationship fixup: none
+                            break;
+                        case EntityState.Modified:
+                            // Relationship fixup: none
+                            SetModified();
+                            SetModifiedAll();
+                            break;
+                        case EntityState.Deleted:
+                            // Relationship fixup: Added -> Detached,  Unchanged -> Deleted
+                            // NOTE: OSM.TransactionManager.IsLocalPublicAPI == true so cascade delete and RIC are disabled
+                            Delete(true);
+                            break;
+                        case EntityState.Detached:
+                            // Relationship fixup: * -> Detached
+                            Detach();
+                            break;
+                        default:
+                            throw new ArgumentException(Strings.ObjectContext_InvalidEntityState, "requestedState");
+                    }
+                    break;
+                case EntityState.Modified:
+                    switch (requestedState)
+                    {
+                        case EntityState.Added:
+                            ObjectStateManager.ReplaceKeyWithTemporaryKey(this);
+                            _modifiedFields = null;
+                            _originalValues = null;
+                            _originalComplexObjects = null;
+                            State = EntityState.Added;
+                            // Relationship fixup: Unchanged -> Added,  Deleted -> Detached
+                            TransitionRelationshipsForAdd();
+                            break;
+                        case EntityState.Unchanged:
+                            AcceptChanges();
+                            // Relationship fixup: none
+                            break;
+                        case EntityState.Modified:
+                            // Relationship fixup: none
+                            SetModified();
+                            SetModifiedAll();
+                            break;
+                        case EntityState.Deleted:
+                            // Relationship fixup: Added -> Detached,  Unchanged -> Deleted
+                            // NOTE: OSM.TransactionManager.IsLocalPublicAPI == true so cascade delete and RIC are disabled
+                            Delete(true);
+                            break;
+                        case EntityState.Detached:
+                            // Relationship fixup: * -> Detached
+                            Detach();
+                            break;
+                        default:
+                            throw new ArgumentException(Strings.ObjectContext_InvalidEntityState, "requestedState");
+                    }
+                    break;
+                case EntityState.Deleted:
+                    switch (requestedState)
+                    {
+                        case EntityState.Added:
+                            // Throw if the entry has some not-Deleted relationships
+                            VerifyIsNotRelated();
+                            TransitionRelationshipsForAdd();
+                            ObjectStateManager.ReplaceKeyWithTemporaryKey(this);
+                            _modifiedFields = null;
+                            _originalValues = null;
+                            _originalComplexObjects = null;
+                            State = EntityState.Added;
+                            _cache.FixupReferencesByForeignKeys(this); // Make sure refs based on FK values are set
+                            _cache.OnObjectStateManagerChanged(CollectionChangeAction.Add, Entity);
+                            break;
+                        case EntityState.Unchanged:
+                            // Throw if the entry has some not-Deleted relationship
+                            VerifyIsNotRelated();
+                            _modifiedFields = null;
+                            _originalValues = null;
+                            _originalComplexObjects = null;
+
+                            ObjectStateManager.ChangeState(this, EntityState.Deleted, EntityState.Unchanged);
+                            State = EntityState.Unchanged;
+
+                            _wrappedEntity.TakeSnapshot(this); // refresh snapshot
+
+                            _cache.FixupReferencesByForeignKeys(this); // Make sure refs based on FK values are set
+                            _cache.OnObjectStateManagerChanged(CollectionChangeAction.Add, Entity);
+
+                            // Relationship fixup: none
+                            break;
+                        case EntityState.Modified:
+                            // Throw if the entry has some not-Deleted relationship
+                            VerifyIsNotRelated();
+                            // Relationship fixup: none
+                            ObjectStateManager.ChangeState(this, EntityState.Deleted, EntityState.Modified);
+                            State = EntityState.Modified;
+                            SetModifiedAll();
+
+                            _cache.FixupReferencesByForeignKeys(this); // Make sure refs based on FK values are set
+                            _cache.OnObjectStateManagerChanged(CollectionChangeAction.Add, Entity);
+
+                            break;
+                        case EntityState.Deleted:
+                            // No-op
+                            break;
+                        case EntityState.Detached:
+                            // Relationship fixup: * -> Detached
+                            Detach();
+                            break;
+                        default:
+                            throw new ArgumentException(Strings.ObjectContext_InvalidEntityState, "requestedState");
+                    }
+                    break;
+                case EntityState.Detached:
+                    Debug.Fail("detached entry");
+                    break;
+            }
+        }
+
+        internal void UpdateOriginalValues(object entity)
+        {
+            Contract.Assert(EntityState.Added != State, "Cannot change original values of an entity in the Added state");
+
+            var oldState = State;
+
+            UpdateRecordWithSetModified(entity, EditableOriginalValues);
+
+            if (oldState == EntityState.Unchanged
+                && State == EntityState.Modified)
+            {
+                // The UpdateRecord changes state but doesn't update ObjectStateManager's dictionaries.
+                ObjectStateManager.ChangeState(this, oldState, EntityState.Modified);
+            }
+        }
+
+        internal void UpdateRecordWithoutSetModified(object value, DbUpdatableDataRecord current)
+        {
+            UpdateRecord(value, current, UpdateRecordBehavior.WithoutSetModified, s_EntityRoot);
+        }
+
+        internal void UpdateRecordWithSetModified(object value, DbUpdatableDataRecord current)
+        {
+            UpdateRecord(value, current, UpdateRecordBehavior.WithSetModified, s_EntityRoot);
+        }
+
+        private enum UpdateRecordBehavior
+        {
+            WithoutSetModified,
+            WithSetModified
+        }
+
+        internal const int s_EntityRoot = -1;
+
+        private void UpdateRecord(object value, DbUpdatableDataRecord current, UpdateRecordBehavior behavior, int propertyIndex)
+        {
+            Contract.Requires(null != value, "null value");
+            Contract.Requires(null != current, "null CurrentValueRecord");
+            Contract.Requires(!(value is IEntityWrapper));
+            Contract.Requires(
+                propertyIndex == s_EntityRoot ||
+                propertyIndex >= 0, "Unexpected index. Use -1 if the passed value is an entity, not a complex type object");
+
+            // get Metadata for type
+            var typeMetadata = current._metadata;
+            var recordInfo = typeMetadata.DataRecordInfo;
+
+            foreach (var field in recordInfo.FieldMetadata)
+            {
+                var index = field.Ordinal;
+
+                var member = typeMetadata.Member(index);
+                var fieldValue = member.GetValue(value) ?? DBNull.Value;
+
+                if (Helper.IsComplexType(field.FieldType.TypeUsage.EdmType))
+                {
+                    var existing = current.GetValue(index);
+                    // Ensure that the existing ComplexType value is not null. This is not supported.
+                    if (existing == DBNull.Value)
+                    {
+                        throw new InvalidOperationException(Strings.ComplexObject_NullableComplexTypesNotSupported(field.FieldType.Name));
+                    }
+                    else if (fieldValue != DBNull.Value)
+                    {
+                        // There is both an IExtendedDataRecord and an existing CurrentValueRecord
+
+                        // This part is different than Shaper.UpdateRecord - we have to remember the name of property on the entity (for complex types)
+                        // For property of a complex type the rootCLayerName is CLayerName of the complex property on the entity.
+                        UpdateRecord(
+                            fieldValue, (DbUpdatableDataRecord)existing,
+                            behavior,
+                            propertyIndex == s_EntityRoot ? index : propertyIndex);
+                    }
+                }
+                else
+                {
+                    Contract.Assert(Helper.IsScalarType(field.FieldType.TypeUsage.EdmType), "Expected primitive or enum type.");
+
+                    // Set the new value if it doesn't match the existing value or if the field is modified, not a primary key, and
+                    // this entity has a conceptual null, since setting the field may then clear the conceptual null--see 640443.
+                    if (HasRecordValueChanged(current, index, fieldValue)
+                        && !member.IsPartOfKey)
+                    {
+                        current.SetValue(index, fieldValue);
+
+                        if (behavior == UpdateRecordBehavior.WithSetModified)
+                        {
+                            // This part is different than Shaper.UpdateRecord - we have to mark the field as modified.
+                            // For property of a complex type the rootCLayerName is CLayerName of the complex property on the entity.
+                            SetModifiedPropertyInternal(propertyIndex == s_EntityRoot ? index : propertyIndex);
+                        }
+                    }
+                }
+            }
+        }
+
+        internal bool HasRecordValueChanged(DbDataRecord record, int propertyIndex, object newFieldValue)
+        {
+            var existing = record.GetValue(propertyIndex);
+            return (existing != newFieldValue) &&
+                   ((DBNull.Value == newFieldValue) ||
+                    (DBNull.Value == existing) ||
+                    (!ByValueEqualityComparer.Default.Equals(existing, newFieldValue))) ||
+                   (_cache.EntryHasConceptualNull(this) && _modifiedFields != null && _modifiedFields[propertyIndex]);
+        }
+
+        internal void ApplyCurrentValuesInternal(IEntityWrapper wrappedCurrentEntity)
+        {
+            Contract.Requires(wrappedCurrentEntity != null);
+            Contract.Assert(!IsKeyEntry, "Cannot apply values to a key KeyEntry.");
+
+            if (State != EntityState.Modified
+                && State != EntityState.Unchanged)
+            {
+                throw new InvalidOperationException(Strings.ObjectContext_EntityMustBeUnchangedOrModified(State.ToString()));
+            }
+
+            if (WrappedEntity.IdentityType
+                != wrappedCurrentEntity.IdentityType)
+            {
+                throw new ArgumentException(
+                    Strings.ObjectContext_EntitiesHaveDifferentType(
+                        Entity.GetType().FullName, wrappedCurrentEntity.Entity.GetType().FullName));
+            }
+
+            CompareKeyProperties(wrappedCurrentEntity.Entity);
+
+            UpdateCurrentValueRecord(wrappedCurrentEntity.Entity);
+        }
+
+        internal void UpdateCurrentValueRecord(object value)
+        {
+            Contract.Requires(!(value is IEntityWrapper));
+            _wrappedEntity.UpdateCurrentValueRecord(value, this);
+        }
+
+        internal void ApplyOriginalValuesInternal(IEntityWrapper wrappedOriginalEntity)
+        {
+            Contract.Requires(wrappedOriginalEntity != null);
+            Contract.Assert(!IsKeyEntry, "Cannot apply values to a key KeyEntry.");
+
+            if (State != EntityState.Modified
+                && State != EntityState.Unchanged
+                && State != EntityState.Deleted)
+            {
+                throw new InvalidOperationException(Strings.ObjectContext_EntityMustBeUnchangedOrModifiedOrDeleted(State.ToString()));
+            }
+
+            if (WrappedEntity.IdentityType
+                != wrappedOriginalEntity.IdentityType)
+            {
+                throw new ArgumentException(
+                    Strings.ObjectContext_EntitiesHaveDifferentType(
+                        Entity.GetType().FullName, wrappedOriginalEntity.Entity.GetType().FullName));
+            }
+
+            CompareKeyProperties(wrappedOriginalEntity.Entity);
+
+            // The ObjectStateEntry.UpdateModifiedFields uses a variation of Shaper.UpdateRecord method 
+            // which additionaly marks properties as modified as necessary.
+            UpdateOriginalValues(wrappedOriginalEntity.Entity);
+        }
+
+        /// <summary>
+        /// For each FK contained in this entry, the entry is removed from the index maintained by
+        /// the ObjectStateManager for that key.
+        /// </summary>
+        internal void RemoveFromForeignKeyIndex()
+        {
+            if (!IsKeyEntry)
+            {
+                foreach (var relatedEnd in FindFKRelatedEnds())
+                {
+                    foreach (var foreignKey in relatedEnd.GetAllKeyValues())
+                    {
+                        _cache.RemoveEntryFromForeignKeyIndex(foreignKey, this);
+                    }
+                }
+                _cache.AssertEntryDoesNotExistInForeignKeyIndex(this);
+            }
+        }
+
+        /// <summary>
+        /// Looks at the foreign keys contained in this entry and performs fixup to the entities that
+        /// they reference, or adds the key and this entry to the index of foreign keys that reference
+        /// entities that we don't yet know about.
+        /// </summary>
+        internal void FixupReferencesByForeignKeys(bool replaceAddedRefs)
+        {
+            Contract.Assert(_cache != null, "Attempt to fixup detached entity entry");
+            _cache.TransactionManager.BeginGraphUpdate();
+            var setIsLoaded = !(_cache.TransactionManager.IsAttachTracking || _cache.TransactionManager.IsAddTracking);
+            try
+            {
+                foreach (var dependent in ForeignKeyDependents)
+                {
+                    var relatedEnd = WrappedEntity.RelationshipManager.GetRelatedEndInternal(
+                        dependent.Item1.ElementType.FullName, dependent.Item2.FromRole.Name) as EntityReference;
+                    Contract.Assert(relatedEnd != null, "Expected non-null EntityReference to principal.");
+                    // Prevent fixup using values that are effectivly null but aren't nullable.
+                    if (!ForeignKeyFactory.IsConceptualNullKey(relatedEnd.CachedForeignKey))
+                    {
+                        FixupEntityReferenceToPrincipal(relatedEnd, null, setIsLoaded, replaceAddedRefs);
+                    }
+                }
+            }
+            finally
+            {
+                _cache.TransactionManager.EndGraphUpdate();
+            }
+        }
+
+        internal void FixupEntityReferenceByForeignKey(EntityReference reference)
+        {
+            // The FK is changing, so the reference is no longer loaded from the store, even if we do fixup
+            reference.SetIsLoaded(false);
+
+            // Remove the existing CachedForeignKey
+            var hasConceptualNullFk = ForeignKeyFactory.IsConceptualNullKey(reference.CachedForeignKey);
+            if (hasConceptualNullFk)
+            {
+                ObjectStateManager.ForgetEntryWithConceptualNull(this, resetAllKeys: false);
+            }
+
+            var existingPrincipal = reference.ReferenceValue;
+            var foreignKey = ForeignKeyFactory.CreateKeyFromForeignKeyValues(this, reference);
+
+            // Check if the new FK matches the key of the entity already at the principal end.
+            // If it does, then don't change the ref.
+            bool needToSetRef;
+            if ((object)foreignKey == null
+                || existingPrincipal.Entity == null)
+            {
+                needToSetRef = true;
+            }
+            else
+            {
+                var existingPrincipalKey = existingPrincipal.EntityKey;
+                var existingPrincipalEntry = existingPrincipal.ObjectStateEntry;
+                // existingPrincipalKey may be null if this fixup code is being called in the middle of
+                // adding an object.  This can happen when using change tracking proxies with fixup.
+                if ((existingPrincipalKey == null || existingPrincipalKey.IsTemporary)
+                    && existingPrincipalEntry != null)
+                {
+                    // Build a temporary non-temp key for the added entity so we can see if it matches the new FK
+                    existingPrincipalKey = new EntityKey((EntitySet)existingPrincipalEntry.EntitySet, existingPrincipalEntry.CurrentValues);
+                }
+
+                // If existingPrincipalKey is still a temp key here, then the equality check will fail
+                needToSetRef = !foreignKey.Equals(existingPrincipalKey);
+            }
+
+            if (_cache.TransactionManager.RelationshipBeingUpdated != reference)
+            {
+                if (needToSetRef)
+                {
+                    _cache.TransactionManager.BeginGraphUpdate();
+                    // Keep track of this entity so that we don't try to delete/detach the entity while we're
+                    // working with it.  This allows the FK to be set to some value without that entity being detached.
+                    // However, if the FK is being set to null, then for an identifying relationship we will detach.
+                    if ((object)foreignKey != null)
+                    {
+                        _cache.TransactionManager.EntityBeingReparented = Entity;
+                    }
+                    try
+                    {
+                        FixupEntityReferenceToPrincipal(reference, foreignKey, setIsLoaded: false, replaceExistingRef: true);
+                    }
+                    finally
+                    {
+                        Contract.Assert(_cache != null, "Unexpected null state manager.");
+                        _cache.TransactionManager.EntityBeingReparented = null;
+                        _cache.TransactionManager.EndGraphUpdate();
+                    }
+                }
+            }
+            else
+            {
+                // We only want to update the CachedForeignKey and not touch the EntityReference.Value/EntityKey
+                FixupEntityReferenceToPrincipal(reference, foreignKey, setIsLoaded: false, replaceExistingRef: false);
+            }
+        }
+
+        /// <summary>
+        /// Given a RelatedEnd that represents a FK from this dependent entity to the principal entity of the
+        /// relationship, this method fixes up references between the two entities.
+        /// </summary>
+        /// <param name="relatedEnd">Represents a FK relationship to a principal</param>
+        /// <param name="foreignKey">The foreign key, if it has already been computed</param>
+        /// <param name="setIsLoaded">If true, then the IsLoaded flag for the relationship is set</param>
+        /// <param name="replaceExistingRef">If true, then any existing references will be replaced</param>
+        [SuppressMessage("Microsoft.Maintainability", "CA1502:AvoidExcessiveComplexity")]
+        internal void FixupEntityReferenceToPrincipal(
+            EntityReference relatedEnd, EntityKey foreignKey, bool setIsLoaded, bool replaceExistingRef)
+        {
+            Contract.Requires(relatedEnd != null, "Found null RelatedEnd or EntityCollection to principal");
+            if (foreignKey == null)
+            {
+                foreignKey = ForeignKeyFactory.CreateKeyFromForeignKeyValues(this, relatedEnd);
+            }
+            // Note that if we're not changing FKs directly, but rather as a result of fixup after a ref has changed,
+            // and if the entity currently being pointed to is Added, then we shouldn't clobber it, because a ref to
+            // an Added entity wins in this case.
+            var canModifyReference = _cache.TransactionManager.RelationshipBeingUpdated != relatedEnd &&
+                                     (!_cache.TransactionManager.IsForeignKeyUpdate ||
+                                      relatedEnd.ReferenceValue.ObjectStateEntry == null ||
+                                      relatedEnd.ReferenceValue.ObjectStateEntry.State != EntityState.Added);
+
+            // TODO_HIGH: The code below has evolved to what it is now and could possibly be refactored to
+            // simplify the logic.
+            relatedEnd.SetCachedForeignKey(foreignKey, this);
+            ObjectStateManager.ForgetEntryWithConceptualNull(this, resetAllKeys: false);
+            if (foreignKey != null) // Implies no value is null or CreateKeyFromForeignKeyValues would have returned null
+            {
+                // Lookup key in OSM.  If found, then we can do fixup.  If not, then need to add to index
+                // Should not overwrite a reference at this point since this might cause the graph to
+                // be shredded.  This allows us to correctly detect key violations or RIC violations later.
+                EntityEntry principalEntry;
+                if (_cache.TryGetEntityEntry(foreignKey, out principalEntry) &&
+                    !principalEntry.IsKeyEntry &&
+                    principalEntry.State != EntityState.Deleted &&
+                    (replaceExistingRef || WillNotRefSteal(relatedEnd, principalEntry.WrappedEntity))
+                    && relatedEnd.CanSetEntityType(principalEntry.WrappedEntity))
+                {
+                    if (canModifyReference)
+                    {
+                        // We add both sides to the promoted EntityKeyRefs collection because it could be the dependent or
+                        // the principal or both that are being added.  Having extra members in this index doesn't hurt.
+                        if (_cache.TransactionManager.PopulatedEntityReferences != null)
+                        {
+                            Contract.Assert(
+                                _cache.TransactionManager.IsAddTracking || _cache.TransactionManager.IsAttachTracking,
+                                "PromotedEntityKeyRefs is non-null while not tracking add or attach");
+                            _cache.TransactionManager.PopulatedEntityReferences.Add(relatedEnd);
+                        }
+
+                        // Set the EntityKey on the RelatedEnd--this will cause the reference to be set and fixup to happen.
+                        relatedEnd.SetEntityKey(foreignKey, forceFixup: true);
+
+                        if (_cache.TransactionManager.PopulatedEntityReferences != null)
+                        {
+                            var otherEnd = relatedEnd.GetOtherEndOfRelationship(principalEntry.WrappedEntity) as EntityReference;
+                            if (otherEnd != null)
+                            {
+                                _cache.TransactionManager.PopulatedEntityReferences.Add(otherEnd);
+                            }
+                        }
+                    }
+                    if (setIsLoaded && principalEntry.State != EntityState.Added)
+                    {
+                        relatedEnd.SetIsLoaded(true);
+                    }
+                }
+                else
+                {
+                    // Add an entry to the index for later fixup
+                    _cache.AddEntryContainingForeignKeyToIndex(foreignKey, this);
+                    if (canModifyReference && replaceExistingRef
+                        && relatedEnd.ReferenceValue.Entity != null)
+                    {
+                        relatedEnd.ReferenceValue = NullEntityWrapper.NullWrapper;
+                    }
+                }
+            }
+            else if (canModifyReference)
+            {
+                if (replaceExistingRef && (relatedEnd.ReferenceValue.Entity != null || relatedEnd.EntityKey != null))
+                {
+                    relatedEnd.ReferenceValue = NullEntityWrapper.NullWrapper;
+                }
+                if (setIsLoaded)
+                {
+                    // This is the case where a query comes from the database with a null FK value.
+                    // We know that there is no related entity in the database and therefore the entity on the
+                    // other end of the relationship is as loaded as it is possible to be.  Therefore, we
+                    // set the IsLoaded flag so that if a user asks we will tell them that (based on last known
+                    // state of the database) there is no need to do a load.
+                    relatedEnd.SetIsLoaded(true);
+                }
+            }
+        }
+
+        /// <summary>
+        /// Determins whether or not setting a reference will cause implicit ref stealing as part of FK fixup.
+        /// If it would, then an exception is thrown.  If it would not and we can safely overwrite the existing
+        /// value, then true is returned.  If it would not but we should not overwrite the existing value,
+        /// then false is returned.
+        private static bool WillNotRefSteal(EntityReference refToPrincipal, IEntityWrapper wrappedPrincipal)
+        {
+            var dependentEnd = refToPrincipal.GetOtherEndOfRelationship(wrappedPrincipal);
+            var refToDependent = dependentEnd as EntityReference;
+            if ((refToPrincipal.ReferenceValue.Entity == null && refToPrincipal.NavigationPropertyIsNullOrMissing())
+                &&
+                (refToDependent == null
+                 || (refToDependent.ReferenceValue.Entity == null && refToDependent.NavigationPropertyIsNullOrMissing())))
+            {
+                // Return true if the ref to principal is null and it's not 1:1 or it is 1:1 and the ref to dependent is also null.
+                return true;
+            }
+            else if (refToDependent != null
+                     &&
+                     (ReferenceEquals(refToDependent.ReferenceValue.Entity, refToPrincipal.WrappedOwner.Entity) ||
+                      refToDependent.CheckIfNavigationPropertyContainsEntity(refToPrincipal.WrappedOwner)))
+            {
+                return true;
+            }
+            else if (refToDependent == null ||
+                     ReferenceEquals(refToPrincipal.ReferenceValue.Entity, wrappedPrincipal.Entity)
+                     ||
+                     refToPrincipal.CheckIfNavigationPropertyContainsEntity(wrappedPrincipal))
+            {
+                // Return false if the ref to principal is non-null and it's not 1:1
+                return false;
+            }
+            else
+            {
+                // Else it is 1:1 and one side or the other is non-null => reference steal!
+                throw new InvalidOperationException(
+                    Strings.EntityReference_CannotAddMoreThanOneEntityToEntityReference(
+                        refToDependent.RelationshipNavigation.To, refToDependent.RelationshipNavigation.RelationshipName));
+            }
+        }
+
+        /// <summary>
+        /// Given that this entry represents an entity on the dependent side of a FK, this method attempts to return the key of the
+        /// entity on the principal side of the FK.  If the two entities both exist in the context, then the primary key of
+        /// the principal entity is found and returned.  If the principal entity does not exist in the context, then a key
+        /// for it is built up from the foreign key values contained in the dependent entity.
+        /// </summary>
+        /// <param name="principalRole">The role indicating the FK to navigate</param>
+        /// <param name="principalKey">Set to the principal key or null on return</param>
+        /// <returns>True if the principal key was found or built; false if it could not be found or built</returns>
+        internal bool TryGetReferenceKey(AssociationEndMember principalRole, out EntityKey principalKey)
+        {
+            var relatedEnd = RelationshipManager.GetRelatedEnd(principalRole.DeclaringType.FullName, principalRole.Name) as EntityReference;
+            Contract.Assert(relatedEnd != null, "Expected there to be a non null EntityReference to the principal");
+            if (relatedEnd.CachedValue.Entity == null
+                || relatedEnd.CachedValue.ObjectStateEntry == null)
+            {
+                principalKey = null;
+                return false;
+            }
+            // TODO_HIGH:: a reference may be explicitly null, in which we return true and set principalKey to null.
+            principalKey = relatedEnd.EntityKey ?? relatedEnd.CachedValue.ObjectStateEntry.EntityKey;
+            return principalKey != null;
+        }
+
+        /// <summary>
+        /// Performs fixuyup of foreign keys based on referencesd between objects.  This should only be called
+        /// for Added objects since this is the only time that references take precedence over FKs in fixup.
+        /// </summary>
+        internal void FixupForeignKeysByReference()
+        {
+            Contract.Assert(_cache != null, "Attempt to fixup detached entity entry");
+            _cache.TransactionManager.BeginFixupKeysByReference();
+            try
+            {
+                FixupForeignKeysByReference(null);
+            }
+            finally
+            {
+                _cache.TransactionManager.EndFixupKeysByReference();
+            }
+        }
+
+        /// <summary>
+        /// Fixup the FKs by the current reference values
+        /// Do this in the order of fixing up values from the principal ends first, and then propogate those values to the dependents
+        /// </summary>
+        /// <param name="visited"></param>
+        [SuppressMessage("Microsoft.Maintainability", "CA1502:AvoidExcessiveComplexity")]
+        private void FixupForeignKeysByReference(List<EntityEntry> visited)
+        {
+            var entitySet = EntitySet as EntitySet;
+
+            // Perf optimization to avoid all this work if the entity doesn't participate in any FK relationships
+            if (!entitySet.HasForeignKeyRelationships)
+            {
+                return;
+            }
+
+            foreach (var dependent in ForeignKeyDependents)
+            {
+                // Added dependent.  Make sure we traverse all the way to the top-most principal before beginging fixup.
+                var reference =
+                    RelationshipManager.GetRelatedEndInternal(dependent.Item1.ElementType.FullName, dependent.Item2.FromRole.Name) as
+                    EntityReference;
+                Contract.Assert(reference != null, "Expected reference to exist and be an entity reference (not collection)");
+                var existingPrincipal = reference.ReferenceValue;
+                if (existingPrincipal.Entity != null)
+                {
+                    var principalEntry = existingPrincipal.ObjectStateEntry;
+                    bool? isOneToMany = null;
+                    if (principalEntry != null && principalEntry.State == EntityState.Added
+                        &&
+                        (principalEntry != this
+                         || (isOneToMany = reference.GetOtherEndOfRelationship(existingPrincipal) is EntityReference).Value))
+                    {
+                        visited = visited ?? new List<EntityEntry>();
+                        if (visited.Contains(this))
+                        {
+                            if (!isOneToMany.HasValue)
+                            {
+                                isOneToMany = reference.GetOtherEndOfRelationship(existingPrincipal) is EntityReference;
+                            }
+                            if (isOneToMany.Value)
+                            {
+                                // Cycles in constraints are dissallowed except for 1:* self references
+                                throw new InvalidOperationException(
+                                    Strings.RelationshipManager_CircularRelationshipsWithReferentialConstraints);
+                            }
+                        }
+                        else
+                        {
+                            visited.Add(this);
+                            principalEntry.FixupForeignKeysByReference(visited);
+                            visited.Remove(this);
+                        }
+                    }
+                    // "forceChange" is false because we don't want to actually set the property values
+                    // here if they are aready set to the same thing--we don't want the events and setting
+                    // the modified flag is irrelavent during AcceptChanges.
+                    reference.UpdateForeignKeyValues(WrappedEntity, existingPrincipal, changedFKs: null, forceChange: false);
+                }
+                else
+                {
+                    var principalKey = reference.EntityKey;
+                    if (principalKey != null
+                        && !principalKey.IsTemporary)
+                    {
+                        reference.UpdateForeignKeyValues(WrappedEntity, principalKey);
+                    }
+                }
+            }
+
+            foreach (var principal in ForeignKeyPrincipals)
+            {
+                // Added prinipal end.  Fixup FKs on all dependents.
+                // This is necessary because of the case where a PK in an added entity is changed after it and its dependnents
+                // are added to the context--see bug 628752.
+                var fkOverlapsPk = false; // Set to true if we find out that the FK overlaps the dependent PK
+                var dependentPropsChecked = false; // Set to true once we have checked whether or not the FK overlaps the PK
+                var principalEnd = RelationshipManager.GetRelatedEndInternal(
+                    principal.Item1.ElementType.FullName, principal.Item2.ToRole.Name);
+                foreach (var dependent in principalEnd.GetWrappedEntities())
+                {
+                    var dependentEntry = dependent.ObjectStateEntry;
+                    Contract.Assert(dependentEntry != null, "Should have fully tracked graph at this point.");
+                    if (dependentEntry.State != EntityState.Added
+                        && !dependentPropsChecked)
+                    {
+                        dependentPropsChecked = true;
+                        foreach (var dependentProp in principal.Item2.ToProperties)
+                        {
+                            var dependentOrdinal = dependentEntry._cacheTypeMetadata.GetOrdinalforOLayerMemberName(dependentProp.Name);
+                            var member = dependentEntry._cacheTypeMetadata.Member(dependentOrdinal);
+                            if (member.IsPartOfKey)
+                            {
+                                // If the FK overlpas the PK then we can't set it for non-Added entities.
+                                // In this situation we just continue with the next one and if the conflict
+                                // may then be flagged later as a RIC check.
+                                fkOverlapsPk = true;
+                                break;
+                            }
+                        }
+                    }
+                    // This code relies on the fact that a dependent referenced to an Added principal must be either Added or
+                    // Modified since we cannpt trust thestate of the principal PK and therefore the dependent FK must also
+                    // be considered not completely trusted--it may need to be updated.
+                    if (dependentEntry.State == EntityState.Added
+                        || (dependentEntry.State == EntityState.Modified && !fkOverlapsPk))
+                    {
+                        var principalRef = principalEnd.GetOtherEndOfRelationship(dependent) as EntityReference;
+                        Contract.Assert(principalRef != null, "Expected reference to exist and be an entity reference (not collection)");
+                        // "forceChange" is false because we don't want to actually set the property values
+                        // here if they are aready set to the same thing--we don't want the events and setting
+                        // the modified flag is irrelavent during AcceptChanges.
+                        principalRef.UpdateForeignKeyValues(dependent, WrappedEntity, changedFKs: null, forceChange: false);
+                    }
+                }
+            }
+        }
+
+        private bool IsPropertyAForeignKey(string propertyName)
+        {
+            foreach (var dependent in ForeignKeyDependents)
+            {
+                foreach (var property in dependent.Item2.ToProperties)
+                {
+                    if (property.Name == propertyName)
+                    {
+                        return true;
+                    }
+                }
+            }
+            return false;
+        }
+
+        private bool IsPropertyAForeignKey(string propertyName, out List<Pair<string, string>> relationships)
+        {
+            relationships = null;
+
+            foreach (var dependent in ForeignKeyDependents)
+            {
+                foreach (var property in dependent.Item2.ToProperties)
+                {
+                    if (property.Name == propertyName)
+                    {
+                        if (relationships == null)
+                        {
+                            relationships = new List<Pair<string, string>>();
+                        }
+                        relationships.Add(new Pair<string, string>(dependent.Item1.ElementType.FullName, dependent.Item2.FromRole.Name));
+                        break;
+                    }
+                }
+            }
+
+            return relationships != null;
+        }
+
+        internal void FindRelatedEntityKeysByForeignKeys(
+            out Dictionary<RelatedEnd, HashSet<EntityKey>> relatedEntities,
+            bool useOriginalValues)
+        {
+            relatedEntities = null;
+
+            foreach (var dependent in ForeignKeyDependents)
+            {
+                var associationSet = dependent.Item1;
+                var constraint = dependent.Item2;
+                // Get association end members for the dependent and the principal ends
+                var dependentId = constraint.ToRole.Identity;
+                var setEnds = associationSet.AssociationSetEnds;
+                Contract.Assert(associationSet.AssociationSetEnds.Count == 2, "Expected an association set with only two ends.");
+                AssociationEndMember principalEnd;
+                if (setEnds[0].CorrespondingAssociationEndMember.Identity == dependentId)
+                {
+                    principalEnd = setEnds[1].CorrespondingAssociationEndMember;
+                }
+                else
+                {
+                    principalEnd = setEnds[0].CorrespondingAssociationEndMember;
+                }
+
+                var principalEntitySet = MetadataHelper.GetEntitySetAtEnd(associationSet, principalEnd);
+                var foreignKey = ForeignKeyFactory.CreateKeyFromForeignKeyValues(this, constraint, principalEntitySet, useOriginalValues);
+                if (foreignKey != null) // Implies no value is null or CreateKeyFromForeignKeyValues would have returned null
+                {
+                    var reference = RelationshipManager.GetRelatedEndInternal(
+                        associationSet.ElementType.FullName, constraint.FromRole.Name) as EntityReference;
+
+                    // only for deleted relationships the hashset can have > 1 elements
+                    HashSet<EntityKey> entityKeys;
+                    relatedEntities = relatedEntities != null ? relatedEntities : new Dictionary<RelatedEnd, HashSet<EntityKey>>();
+                    if (!relatedEntities.TryGetValue(reference, out entityKeys))
+                    {
+                        entityKeys = new HashSet<EntityKey>();
+                        relatedEntities.Add(reference, entityKeys);
+                    }
+                    entityKeys.Add(foreignKey);
+                }
+            }
+        }
+
+        /// <summary>
+        /// Returns a list of all RelatedEnds for this entity
+        /// that are the dependent end of an FK Association
+        /// </summary>
+        internal IEnumerable<EntityReference> FindFKRelatedEnds()
+        {
+            var relatedEnds = new HashSet<EntityReference>();
+
+            foreach (var dependent in ForeignKeyDependents)
+            {
+                var reference = RelationshipManager.GetRelatedEndInternal(
+                    dependent.Item1.ElementType.FullName, dependent.Item2.FromRole.Name) as EntityReference;
+                relatedEnds.Add(reference);
+            }
+            return relatedEnds;
+        }
+
+        /// <summary>
+        /// Identifies any changes in FK's and creates entries in;
+        /// - TransactionManager.AddedRelationshipsByForeignKey
+        /// - TransactionManager.DeletedRelationshipsByForeignKey
+        /// 
+        /// If the FK change will result in fix-up then two entries
+        /// are added to TransactionManager.AddedRelationshipsByForeignKey 
+        /// (one for each direction of the new realtionship)
+        /// </summary>
+        internal void DetectChangesInForeignKeys()
+        {
+            //DetectChangesInProperties should already have marked this entity as dirty
+            Contract.Assert(State == EntityState.Added || State == EntityState.Modified, "unexpected state");
+
+            //We are going to be adding data to the TransactionManager
+            var tm = ObjectStateManager.TransactionManager;
+
+            foreach (var entityReference in FindFKRelatedEnds())
+            {
+                var currentKey = ForeignKeyFactory.CreateKeyFromForeignKeyValues(this, entityReference);
+                var originalKey = entityReference.CachedForeignKey;
+                var originalKeyIsConceptualNull = ForeignKeyFactory.IsConceptualNullKey(originalKey);
+
+                //If both keys are null there is nothing to check
+                if (originalKey != null
+                    || currentKey != null)
+                {
+                    if (originalKey == null)
+                    {
+                        //If original is null then we are just adding a relationship
+                        EntityEntry entry;
+                        ObjectStateManager.TryGetEntityEntry(currentKey, out entry);
+                        AddRelationshipDetectedByForeignKey(
+                            tm.AddedRelationshipsByForeignKey, tm.AddedRelationshipsByPrincipalKey, currentKey, entry, entityReference);
+                    }
+                    else if (currentKey == null)
+                    {
+                        //If current is null we are just deleting a relationship
+                        Contract.Assert(!originalKeyIsConceptualNull, "If FK is nullable there shouldn't be a conceptual null set");
+                        AddDetectedRelationship(tm.DeletedRelationshipsByForeignKey, originalKey, entityReference);
+                    }
+                    //If there is a Conceptual Null set we need to check if the current values
+                    //are different from the values when the Conceptual Null was created
+                    else if (!currentKey.Equals(originalKey)
+                             && (!originalKeyIsConceptualNull || ForeignKeyFactory.IsConceptualNullKeyChanged(originalKey, currentKey)))
+                    {
+                        //If keys don't match then we are always adding
+                        EntityEntry entry;
+                        ObjectStateManager.TryGetEntityEntry(currentKey, out entry);
+                        AddRelationshipDetectedByForeignKey(
+                            tm.AddedRelationshipsByForeignKey, tm.AddedRelationshipsByPrincipalKey, currentKey, entry, entityReference);
+
+                        //And if the original key wasn't a conceptual null we are also deleting
+                        if (!originalKeyIsConceptualNull)
+                        {
+                            AddDetectedRelationship(tm.DeletedRelationshipsByForeignKey, originalKey, entityReference);
+                        }
+                    }
+                }
+            }
+        }
+
+        /// <summary>
+        /// True if the underlying entity is not capable of tracking changes to complex types such that
+        /// DetectChanges is required to do this.
+        /// </summary>
+        internal bool RequiresComplexChangeTracking
+        {
+            get { return _requiresComplexChangeTracking; }
+        }
+
+        /// <summary>
+        /// True if the underlying entity is not capable of tracking changes to scalars such that
+        /// DetectChanges is required to do this.
+        /// </summary>
+        internal bool RequiresScalarChangeTracking
+        {
+            get { return _requiresScalarChangeTracking; }
+        }
+
+        /// <summary>
+        /// True if the underlying entity is not capable of performing full change tracking such that
+        /// it must be considered by at least some parts of DetectChanges.
+        /// </summary>
+        internal bool RequiresAnyChangeTracking
+        {
+            get { return _requiresAnyChangeTracking; }
+        }
+    }
+}