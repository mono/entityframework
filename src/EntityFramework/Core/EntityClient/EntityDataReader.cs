namespace System.Data.Entity.Core.EntityClient
{
    using System.Collections;
    using System.ComponentModel;
    using System.Data.Common;
    using System.Data.Entity.Core.Common;
    using System.Data.Entity.Internal;
    using System.Data.Entity.Resources;
    using System.Diagnostics;
    using System.Diagnostics.CodeAnalysis;
<<<<<<< HEAD
    using System.Diagnostics.Contracts;
    using System.Threading;
    using System.Threading.Tasks;
=======
>>>>>>> c92207cc

    /// <summary>
    /// A data reader class for the entity client provider
    /// </summary>
    [SuppressMessage("Microsoft.Design", "CA1010:CollectionsShouldImplementGenericInterface")]
    [SuppressMessage("Microsoft.Naming", "CA1710:IdentifiersShouldHaveCorrectSuffix")]
    public class EntityDataReader : DbDataReader, IExtendedDataRecord
    {
        // The command object that owns this reader
        private EntityCommand _command;

        private readonly CommandBehavior _behavior;

        // Store data reader, _storeExtendedDataRecord points to the same reader as _storeDataReader, it's here to just
        // save the casting wherever it's used
        private readonly DbDataReader _storeDataReader;
        private readonly IExtendedDataRecord _storeExtendedDataRecord;

        /// <summary>
        /// The constructor for the data reader, each EntityDataReader must always be associated with a EntityCommand and an underlying
        /// DbDataReader.  It is expected that EntityDataReader only has a reference to EntityCommand and doesn't assume responsibility
        /// of cleaning the command object, but it does assume responsibility of cleaning up the store data reader object.
        /// </summary>
        internal EntityDataReader(EntityCommand command, DbDataReader storeDataReader, CommandBehavior behavior)
        {
            Debug.Assert(command != null && storeDataReader != null);

            _command = command;
            _storeDataReader = storeDataReader;
            _storeExtendedDataRecord = storeDataReader as IExtendedDataRecord;
            _behavior = behavior;
        }

        /// <summary>
        /// For test purposes only.
        /// </summary>
        internal EntityDataReader()
        {
        }

        /// <summary>
        /// Get the depth of nesting for the current row
        /// </summary>
        public override int Depth
        {
            get { return _storeDataReader.Depth; }
        }

        /// <summary>
        /// Get the number of columns in the current row
        /// </summary>
        public override int FieldCount
        {
            get { return _storeDataReader.FieldCount; }
        }

        /// <summary>
        /// Get whether the data reader has any rows
        /// </summary>
        public override bool HasRows
        {
            get { return _storeDataReader.HasRows; }
        }

        /// <summary>
        /// Get whether the data reader has been closed
        /// </summary>
        public override bool IsClosed
        {
            get { return _storeDataReader.IsClosed; }
        }

        /// <summary>
        /// Get whether the data reader has any rows
        /// </summary>
        public override int RecordsAffected
        {
            get { return _storeDataReader.RecordsAffected; }
        }

        /// <summary>
        /// Get the value of a column with the given ordinal
        /// </summary>
        /// <param name="ordinal">The ordinal of the column to retrieve the value</param>
        public override object this[int ordinal]
        {
            get { return _storeDataReader[ordinal]; }
        }

        /// <summary>
        /// Get the value of a column with the given name
        /// </summary>
        /// <param name="name">The name of the column to retrieve the value</param>
        public override object this[string name]
        {
            get
            {
                DbHelpers.ThrowIfNull(name, "name");
                return _storeDataReader[name];
            }
        }

        /// <summary>
        /// Get the number of non-hidden fields in the reader
        /// </summary>
        public override int VisibleFieldCount
        {
            get { return _storeDataReader.VisibleFieldCount; }
        }

        /// <summary>
        /// DataRecordInfo property describing the contents of the record.
        /// </summary>
        public DataRecordInfo DataRecordInfo
        {
            get
            {
                if (null == _storeExtendedDataRecord)
                {
                    // if a command has no results (e.g. FunctionImport with no return type),
                    // there is nothing to report.
                    return null;
                }

                return _storeExtendedDataRecord.DataRecordInfo;
            }
        }

        /// <summary>
        /// Close this data reader
        /// </summary>
        public override void Close()
        {
            if (_command != null)
            {
                _storeDataReader.Close();

                // Notify the command object that we are closing, so clean up operations such as copying output parameters can be done
                _command.NotifyDataReaderClosing();
                if ((_behavior & CommandBehavior.CloseConnection)
                    == CommandBehavior.CloseConnection)
                {
                    Debug.Assert(_command.Connection != null);
                    _command.Connection.Close();
                }

                _command = null;
            }
        }

        /// <summary>
        /// Releases the resources used by this data reader 
        /// </summary>
        /// <param name="disposing">true to release both managed and unmanaged resources, false to release only unmanaged resources</param>
        protected override void Dispose(bool disposing)
        {
            base.Dispose(disposing);
            if (disposing)
            {
                _storeDataReader.Dispose();
            }
        }

        /// <summary>
        /// Get the boolean value of a column with the given ordinal
        /// </summary>
        /// <param name="ordinal">The ordinal of the column to retrieve the value</param>
        /// <returns>The boolean value</returns>
        public override bool GetBoolean(int ordinal)
        {
            return _storeDataReader.GetBoolean(ordinal);
        }

        /// <summary>
        /// Get the byte value of a column with the given ordinal
        /// </summary>
        /// <param name="ordinal">The ordinal of the column to retrieve the value</param>
        /// <returns>The byte value</returns>
        public override byte GetByte(int ordinal)
        {
            return _storeDataReader.GetByte(ordinal);
        }

        /// <summary>
        /// Get the byte array value of a column with the given ordinal
        /// </summary>
        /// <param name="ordinal">The ordinal of the column to retrieve the value</param>
        /// <param name="dataOffset">The index within the row to start reading</param>
        /// <param name="buffer">The buffer to copy into</param>
        /// <param name="bufferOffset">The index in the buffer indicating where the data is copied into</param>
        /// <param name="length">The maximum number of bytes to read</param>
        /// <returns>The actual number of bytes read</returns>
        public override long GetBytes(int ordinal, long dataOffset, byte[] buffer, int bufferOffset, int length)
        {
            return _storeDataReader.GetBytes(ordinal, dataOffset, buffer, bufferOffset, length);
        }

        /// <summary>
        /// Get the char value of a column with the given ordinal
        /// </summary>
        /// <param name="ordinal">The ordinal of the column to retrieve the value</param>
        /// <returns>The char value</returns>
        public override char GetChar(int ordinal)
        {
            return _storeDataReader.GetChar(ordinal);
        }

        /// <summary>
        /// Get the char array value of a column with the given ordinal
        /// </summary>
        /// <param name="ordinal">The ordinal of the column to retrieve the value</param>
        /// <param name="dataOffset">The index within the row to start reading</param>
        /// <param name="buffer">The buffer to copy into</param>
        /// <param name="bufferOffset">The index in the buffer indicating where the data is copied into</param>
        /// <param name="length">The maximum number of bytes to read</param>
        /// <returns>The actual number of characters read</returns>
        public override long GetChars(int ordinal, long dataOffset, char[] buffer, int bufferOffset, int length)
        {
            return _storeDataReader.GetChars(ordinal, dataOffset, buffer, bufferOffset, length);
        }

        /// <summary>
        /// Get the name of the data type of the column with the given ordinal
        /// </summary>
        /// <param name="ordinal">The ordinal of the column to retrieve the name of the data type</param>
        /// <returns>The name of the data type of the column</returns>
        public override string GetDataTypeName(int ordinal)
        {
            return _storeDataReader.GetDataTypeName(ordinal);
        }

        /// <summary>
        /// Get the datetime value of a column with the given ordinal
        /// </summary>
        /// <param name="ordinal">The ordinal of the column to retrieve the value</param>
        /// <returns>The datetime value</returns>
        public override DateTime GetDateTime(int ordinal)
        {
            return _storeDataReader.GetDateTime(ordinal);
        }

        /// <summary>
        /// Get the data reader of a column with the given ordinal
        /// </summary>
        /// <param name="ordinal">The ordinal of the column to retrieve the reader</param>
        /// <returns>The data reader</returns>
        protected override DbDataReader GetDbDataReader(int ordinal)
        {
            return _storeDataReader.GetData(ordinal);
        }

        /// <summary>
        /// Get the decimal value of a column with the given ordinal
        /// </summary>
        /// <param name="ordinal">The ordinal of the column to retrieve the value</param>
        /// <returns>The decimal value</returns>
        public override decimal GetDecimal(int ordinal)
        {
            return _storeDataReader.GetDecimal(ordinal);
        }

        /// <summary>
        /// Get the double value of a column with the given ordinal
        /// </summary>
        /// <param name="ordinal">The ordinal of the column to retrieve the value</param>
        /// <returns>The double value</returns>
        public override double GetDouble(int ordinal)
        {
            return _storeDataReader.GetDouble(ordinal);
        }

        /// <summary>
        /// Get the data type of the column with the given ordinal
        /// </summary>
        /// <param name="ordinal">The ordinal of the column to retrieve the data type</param>
        /// <returns>The data type of the column</returns>
        public override Type GetFieldType(int ordinal)
        {
            return _storeDataReader.GetFieldType(ordinal);
        }

        /// <summary>
        /// Get the float value of a column with the given ordinal
        /// </summary>
        /// <param name="ordinal">The ordinal of the column to retrieve the value</param>
        /// <returns>The float value</returns>
        public override float GetFloat(int ordinal)
        {
            return _storeDataReader.GetFloat(ordinal);
        }

        /// <summary>
        /// Get the guid value of a column with the given ordinal
        /// </summary>
        /// <param name="ordinal">The ordinal of the column to retrieve the value</param>
        /// <returns>The guid value</returns>
        public override Guid GetGuid(int ordinal)
        {
            return _storeDataReader.GetGuid(ordinal);
        }

        /// <summary>
        /// Get the int16 value of a column with the given ordinal
        /// </summary>
        /// <param name="ordinal">The ordinal of the column to retrieve the value</param>
        /// <returns>The int16 value</returns>
        public override short GetInt16(int ordinal)
        {
            return _storeDataReader.GetInt16(ordinal);
        }

        /// <summary>
        /// Get the int32 value of a column with the given ordinal
        /// </summary>
        /// <param name="ordinal">The ordinal of the column to retrieve the value</param>
        /// <returns>The int32 value</returns>
        public override int GetInt32(int ordinal)
        {
            return _storeDataReader.GetInt32(ordinal);
        }

        /// <summary>
        /// Get the int64 value of a column with the given ordinal
        /// </summary>
        /// <param name="ordinal">The ordinal of the column to retrieve the value</param>
        /// <returns>The int64 value</returns>
        public override long GetInt64(int ordinal)
        {
            return _storeDataReader.GetInt64(ordinal);
        }

        /// <summary>
        /// Get the name of a column with the given ordinal
        /// </summary>
        /// <param name="ordinal">The ordinal of the column to retrieve the name</param>
        /// <returns>The name</returns>
        public override string GetName(int ordinal)
        {
            return _storeDataReader.GetName(ordinal);
        }

        /// <summary>
        /// Get the ordinal of a column with the given name
        /// </summary>
        /// <param name="name">The name of the column to retrieve the ordinal</param>
        /// <returns>The ordinal of the column</returns>
        public override int GetOrdinal(string name)
        {
            DbHelpers.ThrowIfNull(name, "name");

            return _storeDataReader.GetOrdinal(name);
        }

        /// <summary>
        /// implementation for DbDataReader.GetProviderSpecificFieldType() method
        /// </summary>
        /// <param name="ordinal"></param>
        /// <returns></returns>
        [EditorBrowsable(EditorBrowsableState.Never)]
        public override Type GetProviderSpecificFieldType(int ordinal)
        {
            return _storeDataReader.GetProviderSpecificFieldType(ordinal);
        }

        /// <summary>
        /// implementation for DbDataReader.GetProviderSpecificValue() method
        /// </summary>
        /// <param name="ordinal"></param>
        /// <returns></returns>
        [EditorBrowsable(EditorBrowsableState.Never)]
        public override object GetProviderSpecificValue(int ordinal)
        {
            return _storeDataReader.GetProviderSpecificValue(ordinal);
        }

        /// <summary>
        /// implementation for DbDataReader.GetProviderSpecificValues() method
        /// </summary>
        /// <param name="values"></param>
        /// <returns></returns>
        [EditorBrowsable(EditorBrowsableState.Never)]
        public override int GetProviderSpecificValues(object[] values)
        {
            return _storeDataReader.GetProviderSpecificValues(values);
        }

        /// <summary>
        /// Get the DataTable that describes the columns of this data reader
        /// </summary>
        /// <returns>The DataTable describing the columns</returns>
        public override DataTable GetSchemaTable()
        {
            return _storeDataReader.GetSchemaTable();
        }

        /// <summary>
        /// Get the string value of a column with the given ordinal
        /// </summary>
        /// <param name="ordinal">The ordinal of the column to retrieve the value</param>
        /// <returns>The string value</returns>
        public override string GetString(int ordinal)
        {
            return _storeDataReader.GetString(ordinal);
        }

        /// <summary>
        /// Get the value of a column with the given ordinal
        /// </summary>
        /// <param name="ordinal">The ordinal of the column to retrieve the value</param>
        /// <returns>The value</returns>
        public override object GetValue(int ordinal)
        {
            return _storeDataReader.GetValue(ordinal);
        }

        /// <summary>
        /// Get the values for all the columns and for the current row
        /// </summary>
        /// <param name="values">The array where values are copied into</param>
        /// <returns>The number of System.Object instances in the array</returns>
        public override int GetValues(object[] values)
        {
            return _storeDataReader.GetValues(values);
        }

        /// <summary>
        /// Get whether the value of a column is DBNull
        /// </summary>
        /// <param name="ordinal">The ordinal of the column to retrieve the value</param>
        /// <returns>true if the column value is DBNull</returns>
        public override bool IsDBNull(int ordinal)
        {
            return _storeDataReader.IsDBNull(ordinal);
        }

        /// <summary>
        /// Move the reader to the next result set when reading a batch of statements
        /// </summary>
        /// <returns>
        /// true if there are more result sets;
        /// false otherwise
        /// </returns>
        public override bool NextResult()
        {
            try
            {
                return _storeDataReader.NextResult();
            }
            catch (Exception e)
            {
                throw new EntityCommandExecutionException(Strings.EntityClient_StoreReaderFailed, e);
            }
        }

        /// <summary>
        /// An asynchronous version of NextResult, which
        /// moves the reader to the next result set when reading a batch of statements
        /// </summary>
        /// <param name="cancellationToken">The token to monitor for cancellation requests</param>
        /// <returns>
        /// A Task containing the result of the operation:
        /// true if there are more result sets;
        /// false otherwise
        /// </returns>
        public override async Task<bool> NextResultAsync(CancellationToken cancellationToken)
        {
            try
            {
                return await _storeDataReader.NextResultAsync(cancellationToken);
            }
            catch (Exception e)
            {
                throw new EntityCommandExecutionException(Strings.EntityClient_StoreReaderFailed, e);
            }
        }

        /// <summary>
        /// Move the reader to the next row of the current result set
        /// </summary>
        /// <returns>
        /// true if there are more rows;
        /// false otherwise
        /// </returns>
        public override bool Read()
        {
            return _storeDataReader.Read();
        }

        /// <summary>
        /// An asynchronous version of Read, which
        /// moves the reader to the next row of the current result set
        /// </summary>
        /// <param name="cancellationToken">The token to monitor for cancellation requests</param>
        /// <returns>
        /// A Task containing the result of the operation:
        /// true if there are more rows;
        /// false otherwise.
        /// </returns>
        public override Task<bool> ReadAsync(CancellationToken cancellationToken)
        {
            return _storeDataReader.ReadAsync(cancellationToken);
        }

        /// <summary>
        /// Get an enumerator for enumerating results over this data reader
        /// </summary>
        /// <returns>An enumerator for this data reader</returns>
        public override IEnumerator GetEnumerator()
        {
            return _storeDataReader.GetEnumerator();
        }

        /// <summary>
        /// Used to return a nested DbDataRecord.
        /// </summary>
        public DbDataRecord GetDataRecord(int i)
        {
            if (null == _storeExtendedDataRecord)
            {
                Debug.Assert(FieldCount == 0, "we have fields but no metadata?");

                // for a query with no results, any request is out of range...
                throw new ArgumentOutOfRangeException("i");
            }

            return _storeExtendedDataRecord.GetDataRecord(i);
        }

        /// <summary>
        /// Used to return a nested result
        /// </summary>
        public DbDataReader GetDataReader(int i)
        {
            return GetDbDataReader(i);
        }
    }
}
<|MERGE_RESOLUTION|>--- conflicted
+++ resolved
@@ -1,553 +1,550 @@
-namespace System.Data.Entity.Core.EntityClient
-{
-    using System.Collections;
-    using System.ComponentModel;
-    using System.Data.Common;
-    using System.Data.Entity.Core.Common;
-    using System.Data.Entity.Internal;
-    using System.Data.Entity.Resources;
-    using System.Diagnostics;
-    using System.Diagnostics.CodeAnalysis;
-<<<<<<< HEAD
-    using System.Diagnostics.Contracts;
-    using System.Threading;
-    using System.Threading.Tasks;
-=======
->>>>>>> c92207cc
-
-    /// <summary>
-    /// A data reader class for the entity client provider
-    /// </summary>
-    [SuppressMessage("Microsoft.Design", "CA1010:CollectionsShouldImplementGenericInterface")]
-    [SuppressMessage("Microsoft.Naming", "CA1710:IdentifiersShouldHaveCorrectSuffix")]
-    public class EntityDataReader : DbDataReader, IExtendedDataRecord
-    {
-        // The command object that owns this reader
-        private EntityCommand _command;
-
-        private readonly CommandBehavior _behavior;
-
-        // Store data reader, _storeExtendedDataRecord points to the same reader as _storeDataReader, it's here to just
-        // save the casting wherever it's used
-        private readonly DbDataReader _storeDataReader;
-        private readonly IExtendedDataRecord _storeExtendedDataRecord;
-
-        /// <summary>
-        /// The constructor for the data reader, each EntityDataReader must always be associated with a EntityCommand and an underlying
-        /// DbDataReader.  It is expected that EntityDataReader only has a reference to EntityCommand and doesn't assume responsibility
-        /// of cleaning the command object, but it does assume responsibility of cleaning up the store data reader object.
-        /// </summary>
-        internal EntityDataReader(EntityCommand command, DbDataReader storeDataReader, CommandBehavior behavior)
-        {
-            Debug.Assert(command != null && storeDataReader != null);
-
-            _command = command;
-            _storeDataReader = storeDataReader;
-            _storeExtendedDataRecord = storeDataReader as IExtendedDataRecord;
-            _behavior = behavior;
-        }
-
-        /// <summary>
-        /// For test purposes only.
-        /// </summary>
-        internal EntityDataReader()
-        {
-        }
-
-        /// <summary>
-        /// Get the depth of nesting for the current row
-        /// </summary>
-        public override int Depth
-        {
-            get { return _storeDataReader.Depth; }
-        }
-
-        /// <summary>
-        /// Get the number of columns in the current row
-        /// </summary>
-        public override int FieldCount
-        {
-            get { return _storeDataReader.FieldCount; }
-        }
-
-        /// <summary>
-        /// Get whether the data reader has any rows
-        /// </summary>
-        public override bool HasRows
-        {
-            get { return _storeDataReader.HasRows; }
-        }
-
-        /// <summary>
-        /// Get whether the data reader has been closed
-        /// </summary>
-        public override bool IsClosed
-        {
-            get { return _storeDataReader.IsClosed; }
-        }
-
-        /// <summary>
-        /// Get whether the data reader has any rows
-        /// </summary>
-        public override int RecordsAffected
-        {
-            get { return _storeDataReader.RecordsAffected; }
-        }
-
-        /// <summary>
-        /// Get the value of a column with the given ordinal
-        /// </summary>
-        /// <param name="ordinal">The ordinal of the column to retrieve the value</param>
-        public override object this[int ordinal]
-        {
-            get { return _storeDataReader[ordinal]; }
-        }
-
-        /// <summary>
-        /// Get the value of a column with the given name
-        /// </summary>
-        /// <param name="name">The name of the column to retrieve the value</param>
-        public override object this[string name]
-        {
-            get
-            {
-                DbHelpers.ThrowIfNull(name, "name");
-                return _storeDataReader[name];
-            }
-        }
-
-        /// <summary>
-        /// Get the number of non-hidden fields in the reader
-        /// </summary>
-        public override int VisibleFieldCount
-        {
-            get { return _storeDataReader.VisibleFieldCount; }
-        }
-
-        /// <summary>
-        /// DataRecordInfo property describing the contents of the record.
-        /// </summary>
-        public DataRecordInfo DataRecordInfo
-        {
-            get
-            {
-                if (null == _storeExtendedDataRecord)
-                {
-                    // if a command has no results (e.g. FunctionImport with no return type),
-                    // there is nothing to report.
-                    return null;
-                }
-
-                return _storeExtendedDataRecord.DataRecordInfo;
-            }
-        }
-
-        /// <summary>
-        /// Close this data reader
-        /// </summary>
-        public override void Close()
-        {
-            if (_command != null)
-            {
-                _storeDataReader.Close();
-
-                // Notify the command object that we are closing, so clean up operations such as copying output parameters can be done
-                _command.NotifyDataReaderClosing();
-                if ((_behavior & CommandBehavior.CloseConnection)
-                    == CommandBehavior.CloseConnection)
-                {
-                    Debug.Assert(_command.Connection != null);
-                    _command.Connection.Close();
-                }
-
-                _command = null;
-            }
-        }
-
-        /// <summary>
-        /// Releases the resources used by this data reader 
-        /// </summary>
-        /// <param name="disposing">true to release both managed and unmanaged resources, false to release only unmanaged resources</param>
-        protected override void Dispose(bool disposing)
-        {
-            base.Dispose(disposing);
-            if (disposing)
-            {
-                _storeDataReader.Dispose();
-            }
-        }
-
-        /// <summary>
-        /// Get the boolean value of a column with the given ordinal
-        /// </summary>
-        /// <param name="ordinal">The ordinal of the column to retrieve the value</param>
-        /// <returns>The boolean value</returns>
-        public override bool GetBoolean(int ordinal)
-        {
-            return _storeDataReader.GetBoolean(ordinal);
-        }
-
-        /// <summary>
-        /// Get the byte value of a column with the given ordinal
-        /// </summary>
-        /// <param name="ordinal">The ordinal of the column to retrieve the value</param>
-        /// <returns>The byte value</returns>
-        public override byte GetByte(int ordinal)
-        {
-            return _storeDataReader.GetByte(ordinal);
-        }
-
-        /// <summary>
-        /// Get the byte array value of a column with the given ordinal
-        /// </summary>
-        /// <param name="ordinal">The ordinal of the column to retrieve the value</param>
-        /// <param name="dataOffset">The index within the row to start reading</param>
-        /// <param name="buffer">The buffer to copy into</param>
-        /// <param name="bufferOffset">The index in the buffer indicating where the data is copied into</param>
-        /// <param name="length">The maximum number of bytes to read</param>
-        /// <returns>The actual number of bytes read</returns>
-        public override long GetBytes(int ordinal, long dataOffset, byte[] buffer, int bufferOffset, int length)
-        {
-            return _storeDataReader.GetBytes(ordinal, dataOffset, buffer, bufferOffset, length);
-        }
-
-        /// <summary>
-        /// Get the char value of a column with the given ordinal
-        /// </summary>
-        /// <param name="ordinal">The ordinal of the column to retrieve the value</param>
-        /// <returns>The char value</returns>
-        public override char GetChar(int ordinal)
-        {
-            return _storeDataReader.GetChar(ordinal);
-        }
-
-        /// <summary>
-        /// Get the char array value of a column with the given ordinal
-        /// </summary>
-        /// <param name="ordinal">The ordinal of the column to retrieve the value</param>
-        /// <param name="dataOffset">The index within the row to start reading</param>
-        /// <param name="buffer">The buffer to copy into</param>
-        /// <param name="bufferOffset">The index in the buffer indicating where the data is copied into</param>
-        /// <param name="length">The maximum number of bytes to read</param>
-        /// <returns>The actual number of characters read</returns>
-        public override long GetChars(int ordinal, long dataOffset, char[] buffer, int bufferOffset, int length)
-        {
-            return _storeDataReader.GetChars(ordinal, dataOffset, buffer, bufferOffset, length);
-        }
-
-        /// <summary>
-        /// Get the name of the data type of the column with the given ordinal
-        /// </summary>
-        /// <param name="ordinal">The ordinal of the column to retrieve the name of the data type</param>
-        /// <returns>The name of the data type of the column</returns>
-        public override string GetDataTypeName(int ordinal)
-        {
-            return _storeDataReader.GetDataTypeName(ordinal);
-        }
-
-        /// <summary>
-        /// Get the datetime value of a column with the given ordinal
-        /// </summary>
-        /// <param name="ordinal">The ordinal of the column to retrieve the value</param>
-        /// <returns>The datetime value</returns>
-        public override DateTime GetDateTime(int ordinal)
-        {
-            return _storeDataReader.GetDateTime(ordinal);
-        }
-
-        /// <summary>
-        /// Get the data reader of a column with the given ordinal
-        /// </summary>
-        /// <param name="ordinal">The ordinal of the column to retrieve the reader</param>
-        /// <returns>The data reader</returns>
-        protected override DbDataReader GetDbDataReader(int ordinal)
-        {
-            return _storeDataReader.GetData(ordinal);
-        }
-
-        /// <summary>
-        /// Get the decimal value of a column with the given ordinal
-        /// </summary>
-        /// <param name="ordinal">The ordinal of the column to retrieve the value</param>
-        /// <returns>The decimal value</returns>
-        public override decimal GetDecimal(int ordinal)
-        {
-            return _storeDataReader.GetDecimal(ordinal);
-        }
-
-        /// <summary>
-        /// Get the double value of a column with the given ordinal
-        /// </summary>
-        /// <param name="ordinal">The ordinal of the column to retrieve the value</param>
-        /// <returns>The double value</returns>
-        public override double GetDouble(int ordinal)
-        {
-            return _storeDataReader.GetDouble(ordinal);
-        }
-
-        /// <summary>
-        /// Get the data type of the column with the given ordinal
-        /// </summary>
-        /// <param name="ordinal">The ordinal of the column to retrieve the data type</param>
-        /// <returns>The data type of the column</returns>
-        public override Type GetFieldType(int ordinal)
-        {
-            return _storeDataReader.GetFieldType(ordinal);
-        }
-
-        /// <summary>
-        /// Get the float value of a column with the given ordinal
-        /// </summary>
-        /// <param name="ordinal">The ordinal of the column to retrieve the value</param>
-        /// <returns>The float value</returns>
-        public override float GetFloat(int ordinal)
-        {
-            return _storeDataReader.GetFloat(ordinal);
-        }
-
-        /// <summary>
-        /// Get the guid value of a column with the given ordinal
-        /// </summary>
-        /// <param name="ordinal">The ordinal of the column to retrieve the value</param>
-        /// <returns>The guid value</returns>
-        public override Guid GetGuid(int ordinal)
-        {
-            return _storeDataReader.GetGuid(ordinal);
-        }
-
-        /// <summary>
-        /// Get the int16 value of a column with the given ordinal
-        /// </summary>
-        /// <param name="ordinal">The ordinal of the column to retrieve the value</param>
-        /// <returns>The int16 value</returns>
-        public override short GetInt16(int ordinal)
-        {
-            return _storeDataReader.GetInt16(ordinal);
-        }
-
-        /// <summary>
-        /// Get the int32 value of a column with the given ordinal
-        /// </summary>
-        /// <param name="ordinal">The ordinal of the column to retrieve the value</param>
-        /// <returns>The int32 value</returns>
-        public override int GetInt32(int ordinal)
-        {
-            return _storeDataReader.GetInt32(ordinal);
-        }
-
-        /// <summary>
-        /// Get the int64 value of a column with the given ordinal
-        /// </summary>
-        /// <param name="ordinal">The ordinal of the column to retrieve the value</param>
-        /// <returns>The int64 value</returns>
-        public override long GetInt64(int ordinal)
-        {
-            return _storeDataReader.GetInt64(ordinal);
-        }
-
-        /// <summary>
-        /// Get the name of a column with the given ordinal
-        /// </summary>
-        /// <param name="ordinal">The ordinal of the column to retrieve the name</param>
-        /// <returns>The name</returns>
-        public override string GetName(int ordinal)
-        {
-            return _storeDataReader.GetName(ordinal);
-        }
-
-        /// <summary>
-        /// Get the ordinal of a column with the given name
-        /// </summary>
-        /// <param name="name">The name of the column to retrieve the ordinal</param>
-        /// <returns>The ordinal of the column</returns>
-        public override int GetOrdinal(string name)
-        {
-            DbHelpers.ThrowIfNull(name, "name");
-
-            return _storeDataReader.GetOrdinal(name);
-        }
-
-        /// <summary>
-        /// implementation for DbDataReader.GetProviderSpecificFieldType() method
-        /// </summary>
-        /// <param name="ordinal"></param>
-        /// <returns></returns>
-        [EditorBrowsable(EditorBrowsableState.Never)]
-        public override Type GetProviderSpecificFieldType(int ordinal)
-        {
-            return _storeDataReader.GetProviderSpecificFieldType(ordinal);
-        }
-
-        /// <summary>
-        /// implementation for DbDataReader.GetProviderSpecificValue() method
-        /// </summary>
-        /// <param name="ordinal"></param>
-        /// <returns></returns>
-        [EditorBrowsable(EditorBrowsableState.Never)]
-        public override object GetProviderSpecificValue(int ordinal)
-        {
-            return _storeDataReader.GetProviderSpecificValue(ordinal);
-        }
-
-        /// <summary>
-        /// implementation for DbDataReader.GetProviderSpecificValues() method
-        /// </summary>
-        /// <param name="values"></param>
-        /// <returns></returns>
-        [EditorBrowsable(EditorBrowsableState.Never)]
-        public override int GetProviderSpecificValues(object[] values)
-        {
-            return _storeDataReader.GetProviderSpecificValues(values);
-        }
-
-        /// <summary>
-        /// Get the DataTable that describes the columns of this data reader
-        /// </summary>
-        /// <returns>The DataTable describing the columns</returns>
-        public override DataTable GetSchemaTable()
-        {
-            return _storeDataReader.GetSchemaTable();
-        }
-
-        /// <summary>
-        /// Get the string value of a column with the given ordinal
-        /// </summary>
-        /// <param name="ordinal">The ordinal of the column to retrieve the value</param>
-        /// <returns>The string value</returns>
-        public override string GetString(int ordinal)
-        {
-            return _storeDataReader.GetString(ordinal);
-        }
-
-        /// <summary>
-        /// Get the value of a column with the given ordinal
-        /// </summary>
-        /// <param name="ordinal">The ordinal of the column to retrieve the value</param>
-        /// <returns>The value</returns>
-        public override object GetValue(int ordinal)
-        {
-            return _storeDataReader.GetValue(ordinal);
-        }
-
-        /// <summary>
-        /// Get the values for all the columns and for the current row
-        /// </summary>
-        /// <param name="values">The array where values are copied into</param>
-        /// <returns>The number of System.Object instances in the array</returns>
-        public override int GetValues(object[] values)
-        {
-            return _storeDataReader.GetValues(values);
-        }
-
-        /// <summary>
-        /// Get whether the value of a column is DBNull
-        /// </summary>
-        /// <param name="ordinal">The ordinal of the column to retrieve the value</param>
-        /// <returns>true if the column value is DBNull</returns>
-        public override bool IsDBNull(int ordinal)
-        {
-            return _storeDataReader.IsDBNull(ordinal);
-        }
-
-        /// <summary>
-        /// Move the reader to the next result set when reading a batch of statements
-        /// </summary>
-        /// <returns>
-        /// true if there are more result sets;
-        /// false otherwise
-        /// </returns>
-        public override bool NextResult()
-        {
-            try
-            {
-                return _storeDataReader.NextResult();
-            }
-            catch (Exception e)
-            {
-                throw new EntityCommandExecutionException(Strings.EntityClient_StoreReaderFailed, e);
-            }
-        }
-
-        /// <summary>
-        /// An asynchronous version of NextResult, which
-        /// moves the reader to the next result set when reading a batch of statements
-        /// </summary>
-        /// <param name="cancellationToken">The token to monitor for cancellation requests</param>
-        /// <returns>
-        /// A Task containing the result of the operation:
-        /// true if there are more result sets;
-        /// false otherwise
-        /// </returns>
-        public override async Task<bool> NextResultAsync(CancellationToken cancellationToken)
-        {
-            try
-            {
-                return await _storeDataReader.NextResultAsync(cancellationToken);
-            }
-            catch (Exception e)
-            {
-                throw new EntityCommandExecutionException(Strings.EntityClient_StoreReaderFailed, e);
-            }
-        }
-
-        /// <summary>
-        /// Move the reader to the next row of the current result set
-        /// </summary>
-        /// <returns>
-        /// true if there are more rows;
-        /// false otherwise
-        /// </returns>
-        public override bool Read()
-        {
-            return _storeDataReader.Read();
-        }
-
-        /// <summary>
-        /// An asynchronous version of Read, which
-        /// moves the reader to the next row of the current result set
-        /// </summary>
-        /// <param name="cancellationToken">The token to monitor for cancellation requests</param>
-        /// <returns>
-        /// A Task containing the result of the operation:
-        /// true if there are more rows;
-        /// false otherwise.
-        /// </returns>
-        public override Task<bool> ReadAsync(CancellationToken cancellationToken)
-        {
-            return _storeDataReader.ReadAsync(cancellationToken);
-        }
-
-        /// <summary>
-        /// Get an enumerator for enumerating results over this data reader
-        /// </summary>
-        /// <returns>An enumerator for this data reader</returns>
-        public override IEnumerator GetEnumerator()
-        {
-            return _storeDataReader.GetEnumerator();
-        }
-
-        /// <summary>
-        /// Used to return a nested DbDataRecord.
-        /// </summary>
-        public DbDataRecord GetDataRecord(int i)
-        {
-            if (null == _storeExtendedDataRecord)
-            {
-                Debug.Assert(FieldCount == 0, "we have fields but no metadata?");
-
-                // for a query with no results, any request is out of range...
-                throw new ArgumentOutOfRangeException("i");
-            }
-
-            return _storeExtendedDataRecord.GetDataRecord(i);
-        }
-
-        /// <summary>
-        /// Used to return a nested result
-        /// </summary>
-        public DbDataReader GetDataReader(int i)
-        {
-            return GetDbDataReader(i);
-        }
-    }
-}
+namespace System.Data.Entity.Core.EntityClient
+{
+    using System.Collections;
+    using System.ComponentModel;
+    using System.Data.Common;
+    using System.Data.Entity.Core.Common;
+    using System.Data.Entity.Internal;
+    using System.Data.Entity.Resources;
+    using System.Diagnostics;
+    using System.Diagnostics.CodeAnalysis;
+    using System.Diagnostics.Contracts;
+    using System.Threading;
+    using System.Threading.Tasks;
+
+    /// <summary>
+    /// A data reader class for the entity client provider
+    /// </summary>
+    [SuppressMessage("Microsoft.Design", "CA1010:CollectionsShouldImplementGenericInterface")]
+    [SuppressMessage("Microsoft.Naming", "CA1710:IdentifiersShouldHaveCorrectSuffix")]
+    public class EntityDataReader : DbDataReader, IExtendedDataRecord
+    {
+        // The command object that owns this reader
+        private EntityCommand _command;
+
+        private readonly CommandBehavior _behavior;
+
+        // Store data reader, _storeExtendedDataRecord points to the same reader as _storeDataReader, it's here to just
+        // save the casting wherever it's used
+        private readonly DbDataReader _storeDataReader;
+        private readonly IExtendedDataRecord _storeExtendedDataRecord;
+
+        /// <summary>
+        /// The constructor for the data reader, each EntityDataReader must always be associated with a EntityCommand and an underlying
+        /// DbDataReader.  It is expected that EntityDataReader only has a reference to EntityCommand and doesn't assume responsibility
+        /// of cleaning the command object, but it does assume responsibility of cleaning up the store data reader object.
+        /// </summary>
+        internal EntityDataReader(EntityCommand command, DbDataReader storeDataReader, CommandBehavior behavior)
+        {
+            Debug.Assert(command != null && storeDataReader != null);
+
+            _command = command;
+            _storeDataReader = storeDataReader;
+            _storeExtendedDataRecord = storeDataReader as IExtendedDataRecord;
+            _behavior = behavior;
+        }
+
+        /// <summary>
+        /// For test purposes only.
+        /// </summary>
+        internal EntityDataReader()
+        {
+        }
+
+        /// <summary>
+        /// Get the depth of nesting for the current row
+        /// </summary>
+        public override int Depth
+        {
+            get { return _storeDataReader.Depth; }
+        }
+
+        /// <summary>
+        /// Get the number of columns in the current row
+        /// </summary>
+        public override int FieldCount
+        {
+            get { return _storeDataReader.FieldCount; }
+        }
+
+        /// <summary>
+        /// Get whether the data reader has any rows
+        /// </summary>
+        public override bool HasRows
+        {
+            get { return _storeDataReader.HasRows; }
+        }
+
+        /// <summary>
+        /// Get whether the data reader has been closed
+        /// </summary>
+        public override bool IsClosed
+        {
+            get { return _storeDataReader.IsClosed; }
+        }
+
+        /// <summary>
+        /// Get whether the data reader has any rows
+        /// </summary>
+        public override int RecordsAffected
+        {
+            get { return _storeDataReader.RecordsAffected; }
+        }
+
+        /// <summary>
+        /// Get the value of a column with the given ordinal
+        /// </summary>
+        /// <param name="ordinal">The ordinal of the column to retrieve the value</param>
+        public override object this[int ordinal]
+        {
+            get { return _storeDataReader[ordinal]; }
+        }
+
+        /// <summary>
+        /// Get the value of a column with the given name
+        /// </summary>
+        /// <param name="name">The name of the column to retrieve the value</param>
+        public override object this[string name]
+        {
+            get
+            {
+                DbHelpers.ThrowIfNull(name, "name");
+                return _storeDataReader[name];
+            }
+        }
+
+        /// <summary>
+        /// Get the number of non-hidden fields in the reader
+        /// </summary>
+        public override int VisibleFieldCount
+        {
+            get { return _storeDataReader.VisibleFieldCount; }
+        }
+
+        /// <summary>
+        /// DataRecordInfo property describing the contents of the record.
+        /// </summary>
+        public DataRecordInfo DataRecordInfo
+        {
+            get
+            {
+                if (null == _storeExtendedDataRecord)
+                {
+                    // if a command has no results (e.g. FunctionImport with no return type),
+                    // there is nothing to report.
+                    return null;
+                }
+
+                return _storeExtendedDataRecord.DataRecordInfo;
+            }
+        }
+
+        /// <summary>
+        /// Close this data reader
+        /// </summary>
+        public override void Close()
+        {
+            if (_command != null)
+            {
+                _storeDataReader.Close();
+
+                // Notify the command object that we are closing, so clean up operations such as copying output parameters can be done
+                _command.NotifyDataReaderClosing();
+                if ((_behavior & CommandBehavior.CloseConnection)
+                    == CommandBehavior.CloseConnection)
+                {
+                    Debug.Assert(_command.Connection != null);
+                    _command.Connection.Close();
+                }
+
+                _command = null;
+            }
+        }
+
+        /// <summary>
+        /// Releases the resources used by this data reader 
+        /// </summary>
+        /// <param name="disposing">true to release both managed and unmanaged resources, false to release only unmanaged resources</param>
+        protected override void Dispose(bool disposing)
+        {
+            base.Dispose(disposing);
+            if (disposing)
+            {
+                _storeDataReader.Dispose();
+            }
+        }
+
+        /// <summary>
+        /// Get the boolean value of a column with the given ordinal
+        /// </summary>
+        /// <param name="ordinal">The ordinal of the column to retrieve the value</param>
+        /// <returns>The boolean value</returns>
+        public override bool GetBoolean(int ordinal)
+        {
+            return _storeDataReader.GetBoolean(ordinal);
+        }
+
+        /// <summary>
+        /// Get the byte value of a column with the given ordinal
+        /// </summary>
+        /// <param name="ordinal">The ordinal of the column to retrieve the value</param>
+        /// <returns>The byte value</returns>
+        public override byte GetByte(int ordinal)
+        {
+            return _storeDataReader.GetByte(ordinal);
+        }
+
+        /// <summary>
+        /// Get the byte array value of a column with the given ordinal
+        /// </summary>
+        /// <param name="ordinal">The ordinal of the column to retrieve the value</param>
+        /// <param name="dataOffset">The index within the row to start reading</param>
+        /// <param name="buffer">The buffer to copy into</param>
+        /// <param name="bufferOffset">The index in the buffer indicating where the data is copied into</param>
+        /// <param name="length">The maximum number of bytes to read</param>
+        /// <returns>The actual number of bytes read</returns>
+        public override long GetBytes(int ordinal, long dataOffset, byte[] buffer, int bufferOffset, int length)
+        {
+            return _storeDataReader.GetBytes(ordinal, dataOffset, buffer, bufferOffset, length);
+        }
+
+        /// <summary>
+        /// Get the char value of a column with the given ordinal
+        /// </summary>
+        /// <param name="ordinal">The ordinal of the column to retrieve the value</param>
+        /// <returns>The char value</returns>
+        public override char GetChar(int ordinal)
+        {
+            return _storeDataReader.GetChar(ordinal);
+        }
+
+        /// <summary>
+        /// Get the char array value of a column with the given ordinal
+        /// </summary>
+        /// <param name="ordinal">The ordinal of the column to retrieve the value</param>
+        /// <param name="dataOffset">The index within the row to start reading</param>
+        /// <param name="buffer">The buffer to copy into</param>
+        /// <param name="bufferOffset">The index in the buffer indicating where the data is copied into</param>
+        /// <param name="length">The maximum number of bytes to read</param>
+        /// <returns>The actual number of characters read</returns>
+        public override long GetChars(int ordinal, long dataOffset, char[] buffer, int bufferOffset, int length)
+        {
+            return _storeDataReader.GetChars(ordinal, dataOffset, buffer, bufferOffset, length);
+        }
+
+        /// <summary>
+        /// Get the name of the data type of the column with the given ordinal
+        /// </summary>
+        /// <param name="ordinal">The ordinal of the column to retrieve the name of the data type</param>
+        /// <returns>The name of the data type of the column</returns>
+        public override string GetDataTypeName(int ordinal)
+        {
+            return _storeDataReader.GetDataTypeName(ordinal);
+        }
+
+        /// <summary>
+        /// Get the datetime value of a column with the given ordinal
+        /// </summary>
+        /// <param name="ordinal">The ordinal of the column to retrieve the value</param>
+        /// <returns>The datetime value</returns>
+        public override DateTime GetDateTime(int ordinal)
+        {
+            return _storeDataReader.GetDateTime(ordinal);
+        }
+
+        /// <summary>
+        /// Get the data reader of a column with the given ordinal
+        /// </summary>
+        /// <param name="ordinal">The ordinal of the column to retrieve the reader</param>
+        /// <returns>The data reader</returns>
+        protected override DbDataReader GetDbDataReader(int ordinal)
+        {
+            return _storeDataReader.GetData(ordinal);
+        }
+
+        /// <summary>
+        /// Get the decimal value of a column with the given ordinal
+        /// </summary>
+        /// <param name="ordinal">The ordinal of the column to retrieve the value</param>
+        /// <returns>The decimal value</returns>
+        public override decimal GetDecimal(int ordinal)
+        {
+            return _storeDataReader.GetDecimal(ordinal);
+        }
+
+        /// <summary>
+        /// Get the double value of a column with the given ordinal
+        /// </summary>
+        /// <param name="ordinal">The ordinal of the column to retrieve the value</param>
+        /// <returns>The double value</returns>
+        public override double GetDouble(int ordinal)
+        {
+            return _storeDataReader.GetDouble(ordinal);
+        }
+
+        /// <summary>
+        /// Get the data type of the column with the given ordinal
+        /// </summary>
+        /// <param name="ordinal">The ordinal of the column to retrieve the data type</param>
+        /// <returns>The data type of the column</returns>
+        public override Type GetFieldType(int ordinal)
+        {
+            return _storeDataReader.GetFieldType(ordinal);
+        }
+
+        /// <summary>
+        /// Get the float value of a column with the given ordinal
+        /// </summary>
+        /// <param name="ordinal">The ordinal of the column to retrieve the value</param>
+        /// <returns>The float value</returns>
+        public override float GetFloat(int ordinal)
+        {
+            return _storeDataReader.GetFloat(ordinal);
+        }
+
+        /// <summary>
+        /// Get the guid value of a column with the given ordinal
+        /// </summary>
+        /// <param name="ordinal">The ordinal of the column to retrieve the value</param>
+        /// <returns>The guid value</returns>
+        public override Guid GetGuid(int ordinal)
+        {
+            return _storeDataReader.GetGuid(ordinal);
+        }
+
+        /// <summary>
+        /// Get the int16 value of a column with the given ordinal
+        /// </summary>
+        /// <param name="ordinal">The ordinal of the column to retrieve the value</param>
+        /// <returns>The int16 value</returns>
+        public override short GetInt16(int ordinal)
+        {
+            return _storeDataReader.GetInt16(ordinal);
+        }
+
+        /// <summary>
+        /// Get the int32 value of a column with the given ordinal
+        /// </summary>
+        /// <param name="ordinal">The ordinal of the column to retrieve the value</param>
+        /// <returns>The int32 value</returns>
+        public override int GetInt32(int ordinal)
+        {
+            return _storeDataReader.GetInt32(ordinal);
+        }
+
+        /// <summary>
+        /// Get the int64 value of a column with the given ordinal
+        /// </summary>
+        /// <param name="ordinal">The ordinal of the column to retrieve the value</param>
+        /// <returns>The int64 value</returns>
+        public override long GetInt64(int ordinal)
+        {
+            return _storeDataReader.GetInt64(ordinal);
+        }
+
+        /// <summary>
+        /// Get the name of a column with the given ordinal
+        /// </summary>
+        /// <param name="ordinal">The ordinal of the column to retrieve the name</param>
+        /// <returns>The name</returns>
+        public override string GetName(int ordinal)
+        {
+            return _storeDataReader.GetName(ordinal);
+        }
+
+        /// <summary>
+        /// Get the ordinal of a column with the given name
+        /// </summary>
+        /// <param name="name">The name of the column to retrieve the ordinal</param>
+        /// <returns>The ordinal of the column</returns>
+        public override int GetOrdinal(string name)
+        {
+            DbHelpers.ThrowIfNull(name, "name");
+
+            return _storeDataReader.GetOrdinal(name);
+        }
+
+        /// <summary>
+        /// implementation for DbDataReader.GetProviderSpecificFieldType() method
+        /// </summary>
+        /// <param name="ordinal"></param>
+        /// <returns></returns>
+        [EditorBrowsable(EditorBrowsableState.Never)]
+        public override Type GetProviderSpecificFieldType(int ordinal)
+        {
+            return _storeDataReader.GetProviderSpecificFieldType(ordinal);
+        }
+
+        /// <summary>
+        /// implementation for DbDataReader.GetProviderSpecificValue() method
+        /// </summary>
+        /// <param name="ordinal"></param>
+        /// <returns></returns>
+        [EditorBrowsable(EditorBrowsableState.Never)]
+        public override object GetProviderSpecificValue(int ordinal)
+        {
+            return _storeDataReader.GetProviderSpecificValue(ordinal);
+        }
+
+        /// <summary>
+        /// implementation for DbDataReader.GetProviderSpecificValues() method
+        /// </summary>
+        /// <param name="values"></param>
+        /// <returns></returns>
+        [EditorBrowsable(EditorBrowsableState.Never)]
+        public override int GetProviderSpecificValues(object[] values)
+        {
+            return _storeDataReader.GetProviderSpecificValues(values);
+        }
+
+        /// <summary>
+        /// Get the DataTable that describes the columns of this data reader
+        /// </summary>
+        /// <returns>The DataTable describing the columns</returns>
+        public override DataTable GetSchemaTable()
+        {
+            return _storeDataReader.GetSchemaTable();
+        }
+
+        /// <summary>
+        /// Get the string value of a column with the given ordinal
+        /// </summary>
+        /// <param name="ordinal">The ordinal of the column to retrieve the value</param>
+        /// <returns>The string value</returns>
+        public override string GetString(int ordinal)
+        {
+            return _storeDataReader.GetString(ordinal);
+        }
+
+        /// <summary>
+        /// Get the value of a column with the given ordinal
+        /// </summary>
+        /// <param name="ordinal">The ordinal of the column to retrieve the value</param>
+        /// <returns>The value</returns>
+        public override object GetValue(int ordinal)
+        {
+            return _storeDataReader.GetValue(ordinal);
+        }
+
+        /// <summary>
+        /// Get the values for all the columns and for the current row
+        /// </summary>
+        /// <param name="values">The array where values are copied into</param>
+        /// <returns>The number of System.Object instances in the array</returns>
+        public override int GetValues(object[] values)
+        {
+            return _storeDataReader.GetValues(values);
+        }
+
+        /// <summary>
+        /// Get whether the value of a column is DBNull
+        /// </summary>
+        /// <param name="ordinal">The ordinal of the column to retrieve the value</param>
+        /// <returns>true if the column value is DBNull</returns>
+        public override bool IsDBNull(int ordinal)
+        {
+            return _storeDataReader.IsDBNull(ordinal);
+        }
+
+        /// <summary>
+        /// Move the reader to the next result set when reading a batch of statements
+        /// </summary>
+        /// <returns>
+        /// true if there are more result sets;
+        /// false otherwise
+        /// </returns>
+        public override bool NextResult()
+        {
+            try
+            {
+                return _storeDataReader.NextResult();
+            }
+            catch (Exception e)
+            {
+                throw new EntityCommandExecutionException(Strings.EntityClient_StoreReaderFailed, e);
+            }
+        }
+
+        /// <summary>
+        /// An asynchronous version of NextResult, which
+        /// moves the reader to the next result set when reading a batch of statements
+        /// </summary>
+        /// <param name="cancellationToken">The token to monitor for cancellation requests</param>
+        /// <returns>
+        /// A Task containing the result of the operation:
+        /// true if there are more result sets;
+        /// false otherwise
+        /// </returns>
+        public override async Task<bool> NextResultAsync(CancellationToken cancellationToken)
+        {
+            try
+            {
+                return await _storeDataReader.NextResultAsync(cancellationToken);
+            }
+            catch (Exception e)
+            {
+                throw new EntityCommandExecutionException(Strings.EntityClient_StoreReaderFailed, e);
+            }
+        }
+
+        /// <summary>
+        /// Move the reader to the next row of the current result set
+        /// </summary>
+        /// <returns>
+        /// true if there are more rows;
+        /// false otherwise
+        /// </returns>
+        public override bool Read()
+        {
+            return _storeDataReader.Read();
+        }
+
+        /// <summary>
+        /// An asynchronous version of Read, which
+        /// moves the reader to the next row of the current result set
+        /// </summary>
+        /// <param name="cancellationToken">The token to monitor for cancellation requests</param>
+        /// <returns>
+        /// A Task containing the result of the operation:
+        /// true if there are more rows;
+        /// false otherwise.
+        /// </returns>
+        public override Task<bool> ReadAsync(CancellationToken cancellationToken)
+        {
+            return _storeDataReader.ReadAsync(cancellationToken);
+        }
+
+        /// <summary>
+        /// Get an enumerator for enumerating results over this data reader
+        /// </summary>
+        /// <returns>An enumerator for this data reader</returns>
+        public override IEnumerator GetEnumerator()
+        {
+            return _storeDataReader.GetEnumerator();
+        }
+
+        /// <summary>
+        /// Used to return a nested DbDataRecord.
+        /// </summary>
+        public DbDataRecord GetDataRecord(int i)
+        {
+            if (null == _storeExtendedDataRecord)
+            {
+                Debug.Assert(FieldCount == 0, "we have fields but no metadata?");
+
+                // for a query with no results, any request is out of range...
+                throw new ArgumentOutOfRangeException("i");
+            }
+
+            return _storeExtendedDataRecord.GetDataRecord(i);
+        }
+
+        /// <summary>
+        /// Used to return a nested result
+        /// </summary>
+        public DbDataReader GetDataReader(int i)
+        {
+            return GetDbDataReader(i);
+        }
+    }
+}