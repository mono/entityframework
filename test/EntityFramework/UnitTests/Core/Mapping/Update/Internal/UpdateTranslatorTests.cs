--- conflicted
+++ resolved
@@ -1,211 +1,204 @@
-﻿namespace System.Data.Entity.Core.Mapping.Update.Internal
-{
-    using System.Collections.Generic;
-    using System.Data.Common;
-    using System.Data.Entity.Core.Objects;
-    using System.Data.Entity.Resources;
-    using System.Linq;
-    using System.Threading;
-    using System.Threading.Tasks;
-    using Moq;
-    using Moq.Protected;
-    using Xunit;
-
-    public class UpdateTranslatorTests
-    {
-        public class Update
-        {
-            [Fact]
-            private void Propagates_server_gen_values_and_returns_entities_affected()
-            {
-                var mockUpdateTranslator = new Mock<UpdateTranslator>()
-                                               {
-                                                   CallBase = true
-                                               };
-
-                int serverGenValuesPropagatedCount = 0;
-                var generatedValue = new object();
-                var mockPropagatorResult = new Mock<PropagatorResult>()
-                                               {
-                                                   CallBase = true
-                                               };
-                mockPropagatorResult.Setup(m => m.SetServerGenValue(It.IsAny<object>()))
-                    .Callback<object>(
-                        o =>
-                        {
-                            serverGenValuesPropagatedCount++;
-                            Assert.Same(generatedValue, o);
-                        });
-
-                var mockUpdateCommand = new Mock<UpdateCommand>(
-                    mockUpdateTranslator.Object,
-                    PropagatorResult.CreateSimpleValue(PropagatorFlags.NoFlags, value: 0),
-                    PropagatorResult.CreateSimpleValue(PropagatorFlags.NoFlags, value: 0));
-                mockUpdateCommand.Setup(
-                    m => m.Execute(It.IsAny<Dictionary<int, object>>(), It.IsAny<List<KeyValuePair<PropagatorResult, object>>>()))
-                    .Returns(
-                        (Dictionary<int, object> identifierValues, List<KeyValuePair<PropagatorResult, object>> generatedValues) =>
-                        {
-                            generatedValues.Add(
-                                new KeyValuePair<PropagatorResult, object>(mockPropagatorResult.Object, generatedValue));
-                            return 1;
-                        });
-
-                mockUpdateTranslator.Protected().Setup<IEnumerable<UpdateCommand>>("ProduceCommands").Returns(
-                    new[] { mockUpdateCommand.Object });
-
-                var entitiesAffected = mockUpdateTranslator.Object.Update();
-
-                Assert.Equal(0, entitiesAffected);
-                Assert.Equal(1, serverGenValuesPropagatedCount);
-            }
-
-            [Fact]
-            public void Wraps_exceptions()
-            {
-                var mockUpdateTranslator = new Mock<UpdateTranslator>()
-                                               {
-                                                   CallBase = true
-                                               };
-
-                var dbException = new Mock<DbException>("Exception message").Object;
-
-                var mockUpdateCommand = new Mock<UpdateCommand>(
-                    mockUpdateTranslator.Object,
-                    PropagatorResult.CreateSimpleValue(PropagatorFlags.NoFlags, value: 0),
-                    PropagatorResult.CreateSimpleValue(PropagatorFlags.NoFlags, value: 0));
-                mockUpdateCommand.Setup(
-                    m => m.Execute(It.IsAny<Dictionary<int, object>>(), It.IsAny<List<KeyValuePair<PropagatorResult, object>>>()))
-                    .Returns(
-                        (Dictionary<int, object> identifierValues, List<KeyValuePair<PropagatorResult, object>> generatedValues) =>
-                        {
-                            throw dbException;
-                        });
-
-                var objectStateManager = new ObjectStateManager(
-                    new Mock<InternalObjectStateManager>()
-                        {
-                            CallBase = true
-                        }.Object);
-                var mockObjectStateEntry = new Mock<ObjectStateEntry>(objectStateManager, /*entitySet:*/null, EntityState.Unchanged);
-
-                mockUpdateCommand.Setup(m => m.GetStateEntries(It.IsAny<UpdateTranslator>()))
-                    .Returns(new[] { mockObjectStateEntry.Object });
-
-                new List<KeyValuePair<PropagatorResult, object>>();
-                mockUpdateTranslator.Protected().Setup<IEnumerable<UpdateCommand>>("ProduceCommands").Returns(
-                    new[] { mockUpdateCommand.Object });
-
-                var exception = Assert.Throws<UpdateException>(() => mockUpdateTranslator.Object.Update());
-                Assert.Equal(Strings.Update_GeneralExecutionException, exception.Message);
-                Assert.Same(dbException, exception.InnerException);
-                Assert.Same(mockObjectStateEntry.Object, exception.StateEntries.Single());
-            }
-        }
-
-        public class UpdateAsync
-        {
-            [Fact]
-            private void Propagates_server_gen_values_and_returns_entities_affected()
-            {
-                var mockUpdateTranslator = new Mock<UpdateTranslator>()
-                {
-                    CallBase = true
-                };
-
-                int serverGenValuesPropagatedCount = 0;
-                var generatedValue = new object();
-                var mockPropagatorResult = new Mock<PropagatorResult>()
-                {
-                    CallBase = true
-                };
-                mockPropagatorResult.Setup(m => m.SetServerGenValue(It.IsAny<object>()))
-                    .Callback<object>(
-                        o =>
-                        {
-                            serverGenValuesPropagatedCount++;
-                            Assert.Same(generatedValue, o);
-                        });
-
-                var mockUpdateCommand = new Mock<UpdateCommand>(
-                    mockUpdateTranslator.Object,
-                    PropagatorResult.CreateSimpleValue(PropagatorFlags.NoFlags, value: 0),
-                    PropagatorResult.CreateSimpleValue(PropagatorFlags.NoFlags, value: 0));
-
-                mockUpdateCommand.Setup(
-                    m => m.ExecuteAsync(It.IsAny<Dictionary<int, object>>(),
-                        It.IsAny<List<KeyValuePair<PropagatorResult, object>>>(),
-                        It.IsAny<CancellationToken>()))
-                    .Returns(
-                        (Dictionary<int, object> identifierValues,
-                            List<KeyValuePair<PropagatorResult, object>> generatedValues,
-                            CancellationToken cancellationToken) =>
-                        {
-                            generatedValues.Add(
-                                new KeyValuePair<PropagatorResult, object>(mockPropagatorResult.Object, generatedValue));
-                            return Task.FromResult(1L);
-                        });
-
-                mockUpdateTranslator.Protected().Setup<IEnumerable<UpdateCommand>>("ProduceCommands").Returns(
-                    new[] { mockUpdateCommand.Object });
-
-                var entitiesAffected = mockUpdateTranslator.Object.UpdateAsync(CancellationToken.None).Result;
-
-<<<<<<< HEAD
-                Assert.Equal(0, entitiesAffected);
-                Assert.Equal(1, serverGenValuesPropagatedCount);
-            }
-
-            [Fact]
-            public void Wraps_exceptions()
-            {
-                var mockUpdateTranslator = new Mock<UpdateTranslator>()
-                {
-                    CallBase = true
-                };
-
-                var dbException = new Mock<DbException>("Exception message").Object;
-
-                var mockUpdateCommand = new Mock<UpdateCommand>(
-                    mockUpdateTranslator.Object,
-                    PropagatorResult.CreateSimpleValue(PropagatorFlags.NoFlags, value: 0),
-                    PropagatorResult.CreateSimpleValue(PropagatorFlags.NoFlags, value: 0));
-                mockUpdateCommand.Setup(
-                    m => m.ExecuteAsync(It.IsAny<Dictionary<int, object>>(),
-                        It.IsAny<List<KeyValuePair<PropagatorResult, object>>>(),
-                        It.IsAny<CancellationToken>()))
-                    .Returns(
-                        (Dictionary<int, object> identifierValues, 
-                         List<KeyValuePair<PropagatorResult, object>> generatedValues,
-                         CancellationToken cancellationToken) =>
-                        {
-                            throw dbException;
-                        });
-
-                var objectStateManager = new ObjectStateManager(
-                    new Mock<InternalObjectStateManager>()
-                    {
-                        CallBase = true
-                    }.Object);
-                var mockObjectStateEntry = new Mock<ObjectStateEntry>(objectStateManager, /*entitySet:*/null, EntityState.Unchanged);
-=======
-            var objectStateManager = new Mock<ObjectStateManager> { CallBase = true }.Object;
-            var mockObjectStateEntry = new Mock<ObjectStateEntry>(objectStateManager, /*entitySet:*/null, EntityState.Unchanged);
->>>>>>> 09ce00c4
-
-                mockUpdateCommand.Setup(m => m.GetStateEntries(It.IsAny<UpdateTranslator>()))
-                    .Returns(new[] { mockObjectStateEntry.Object });
-
-                new List<KeyValuePair<PropagatorResult, object>>();
-                mockUpdateTranslator.Protected().Setup<IEnumerable<UpdateCommand>>("ProduceCommands").Returns(
-                    new[] { mockUpdateCommand.Object });
-
-                var exception = Assert.Throws<AggregateException>(() => mockUpdateTranslator.Object.UpdateAsync(CancellationToken.None).Result);
-                Assert.IsType<UpdateException>(exception.InnerException);
-                Assert.Equal(Strings.Update_GeneralExecutionException, exception.InnerException.Message);
-                Assert.Same(dbException, exception.InnerException.InnerException);
-                Assert.Same(mockObjectStateEntry.Object, ((UpdateException)exception.InnerException).StateEntries.Single());
-            }
-        }
-    }
+﻿namespace System.Data.Entity.Core.Mapping.Update.Internal
+{
+    using System.Collections.Generic;
+    using System.Data.Common;
+    using System.Data.Entity.Core.Objects;
+    using System.Data.Entity.Resources;
+    using System.Linq;
+    using System.Threading;
+    using System.Threading.Tasks;
+    using Moq;
+    using Moq.Protected;
+    using Xunit;
+
+    public class UpdateTranslatorTests
+    {
+        public class Update
+        {
+            [Fact]
+            private void Propagates_server_gen_values_and_returns_entities_affected()
+            {
+                var updateTranslatorMock = new Mock<UpdateTranslator>()
+                                               {
+                                                   CallBase = true
+                                               };
+
+                int serverGenValuesPropagatedCount = 0;
+                var generatedValue = new object();
+                var mockPropagatorResult = new Mock<PropagatorResult>()
+                                               {
+                                                   CallBase = true
+                                               };
+                mockPropagatorResult.Setup(m => m.SetServerGenValue(It.IsAny<object>()))
+                    .Callback<object>(
+                        o =>
+                        {
+                            serverGenValuesPropagatedCount++;
+                            Assert.Same(generatedValue, o);
+                        });
+
+                var updateCommandMock = new Mock<UpdateCommand>(
+                    updateTranslatorMock.Object,
+                    PropagatorResult.CreateSimpleValue(PropagatorFlags.NoFlags, value: 0),
+                    PropagatorResult.CreateSimpleValue(PropagatorFlags.NoFlags, value: 0));
+                updateCommandMock.Setup(
+                    m => m.Execute(It.IsAny<Dictionary<int, object>>(), It.IsAny<List<KeyValuePair<PropagatorResult, object>>>()))
+                    .Returns(
+                        (Dictionary<int, object> identifierValues, List<KeyValuePair<PropagatorResult, object>> generatedValues) =>
+                        {
+                            generatedValues.Add(
+                                new KeyValuePair<PropagatorResult, object>(mockPropagatorResult.Object, generatedValue));
+                            return 1;
+                        });
+
+                updateTranslatorMock.Protected().Setup<IEnumerable<UpdateCommand>>("ProduceCommands").Returns(
+                    new[] { updateCommandMock.Object });
+
+                var entitiesAffected = updateTranslatorMock.Object.Update();
+
+                Assert.Equal(0, entitiesAffected);
+                Assert.Equal(1, serverGenValuesPropagatedCount);
+            }
+
+            [Fact]
+            public void Wraps_exceptions()
+            {
+                var updateTranslatorMock = new Mock<UpdateTranslator>()
+                                               {
+                                                   CallBase = true
+                                               };
+
+                var dbException = new Mock<DbException>("Exception message").Object;
+
+                var updateCommandMock = new Mock<UpdateCommand>(
+                    updateTranslatorMock.Object,
+                    PropagatorResult.CreateSimpleValue(PropagatorFlags.NoFlags, value: 0),
+                    PropagatorResult.CreateSimpleValue(PropagatorFlags.NoFlags, value: 0));
+                updateCommandMock.Setup(
+                    m => m.Execute(It.IsAny<Dictionary<int, object>>(), It.IsAny<List<KeyValuePair<PropagatorResult, object>>>()))
+                    .Returns(
+                        (Dictionary<int, object> identifierValues, List<KeyValuePair<PropagatorResult, object>> generatedValues) =>
+                        {
+                            throw dbException;
+                        });
+
+                var objectStateManager = new Mock<ObjectStateManager>()
+                        {
+                            CallBase = true
+                        }.Object;
+                var objectStateEntryMock = new Mock<ObjectStateEntry>(objectStateManager, /*entitySet:*/null, EntityState.Unchanged);
+
+                updateCommandMock.Setup(m => m.GetStateEntries(It.IsAny<UpdateTranslator>()))
+                    .Returns(new[] { objectStateEntryMock.Object });
+
+                new List<KeyValuePair<PropagatorResult, object>>();
+                updateTranslatorMock.Protected().Setup<IEnumerable<UpdateCommand>>("ProduceCommands").Returns(
+                    new[] { updateCommandMock.Object });
+
+                var exception = Assert.Throws<UpdateException>(() => updateTranslatorMock.Object.Update());
+                Assert.Equal(Strings.Update_GeneralExecutionException, exception.Message);
+                Assert.Same(dbException, exception.InnerException);
+                Assert.Same(objectStateEntryMock.Object, exception.StateEntries.Single());
+            }
+        }
+
+        public class UpdateAsync
+        {
+            [Fact]
+            private void Propagates_server_gen_values_and_returns_entities_affected()
+            {
+                var updateTranslatorMock = new Mock<UpdateTranslator>()
+                {
+                    CallBase = true
+                };
+
+                int serverGenValuesPropagatedCount = 0;
+                var generatedValue = new object();
+                var mockPropagatorResult = new Mock<PropagatorResult>()
+                {
+                    CallBase = true
+                };
+                mockPropagatorResult.Setup(m => m.SetServerGenValue(It.IsAny<object>()))
+                    .Callback<object>(
+                        o =>
+                        {
+                            serverGenValuesPropagatedCount++;
+                            Assert.Same(generatedValue, o);
+                        });
+
+                var updateCommandMock = new Mock<UpdateCommand>(
+                    updateTranslatorMock.Object,
+                    PropagatorResult.CreateSimpleValue(PropagatorFlags.NoFlags, value: 0),
+                    PropagatorResult.CreateSimpleValue(PropagatorFlags.NoFlags, value: 0));
+
+                updateCommandMock.Setup(
+                    m => m.ExecuteAsync(It.IsAny<Dictionary<int, object>>(),
+                        It.IsAny<List<KeyValuePair<PropagatorResult, object>>>(),
+                        It.IsAny<CancellationToken>()))
+                    .Returns(
+                        (Dictionary<int, object> identifierValues,
+                            List<KeyValuePair<PropagatorResult, object>> generatedValues,
+                            CancellationToken cancellationToken) =>
+                        {
+                            generatedValues.Add(
+                                new KeyValuePair<PropagatorResult, object>(mockPropagatorResult.Object, generatedValue));
+                            return Task.FromResult(1L);
+                        });
+
+                updateTranslatorMock.Protected().Setup<IEnumerable<UpdateCommand>>("ProduceCommands").Returns(
+                    new[] { updateCommandMock.Object });
+
+                var entitiesAffected = updateTranslatorMock.Object.UpdateAsync(CancellationToken.None).Result;
+
+                Assert.Equal(0, entitiesAffected);
+                Assert.Equal(1, serverGenValuesPropagatedCount);
+            }
+
+            [Fact]
+            public void Wraps_exceptions()
+            {
+                var updateTranslatorMock = new Mock<UpdateTranslator>()
+                {
+                    CallBase = true
+                };
+
+                var dbException = new Mock<DbException>("Exception message").Object;
+
+                var updateCommandMock = new Mock<UpdateCommand>(
+                    updateTranslatorMock.Object,
+                    PropagatorResult.CreateSimpleValue(PropagatorFlags.NoFlags, value: 0),
+                    PropagatorResult.CreateSimpleValue(PropagatorFlags.NoFlags, value: 0));
+                updateCommandMock.Setup(
+                    m => m.ExecuteAsync(It.IsAny<Dictionary<int, object>>(),
+                        It.IsAny<List<KeyValuePair<PropagatorResult, object>>>(),
+                        It.IsAny<CancellationToken>()))
+                    .Returns(
+                        (Dictionary<int, object> identifierValues,
+                         List<KeyValuePair<PropagatorResult, object>> generatedValues,
+                         CancellationToken cancellationToken) =>
+                        {
+                            throw dbException;
+                        });
+
+                var objectStateManager = new Mock<ObjectStateManager>()
+                    {
+                        CallBase = true
+                    }.Object;
+                var objectStateEntryMock = new Mock<ObjectStateEntry>(objectStateManager, /*entitySet:*/null, EntityState.Unchanged);
+
+                updateCommandMock.Setup(m => m.GetStateEntries(It.IsAny<UpdateTranslator>()))
+                    .Returns(new[] { objectStateEntryMock.Object });
+
+                new List<KeyValuePair<PropagatorResult, object>>();
+                updateTranslatorMock.Protected().Setup<IEnumerable<UpdateCommand>>("ProduceCommands").Returns(
+                    new[] { updateCommandMock.Object });
+
+                var exception = Assert.Throws<AggregateException>(() => updateTranslatorMock.Object.UpdateAsync(CancellationToken.None).Result);
+                Assert.IsType<UpdateException>(exception.InnerException);
+                Assert.Equal(Strings.Update_GeneralExecutionException, exception.InnerException.Message);
+                Assert.Same(dbException, exception.InnerException.InnerException);
+                Assert.Same(objectStateEntryMock.Object, ((UpdateException)exception.InnerException).StateEntries.Single());
+            }
+        }
+    }
 }